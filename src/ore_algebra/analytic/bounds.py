# -*- coding: utf-8 - vim: tw=79
r"""
Error bounds
"""

from __future__ import print_function

import itertools, logging, warnings

from sage.arith.srange import srange
from sage.misc.cachefunc import cached_function, cached_method
from sage.misc.lazy_string import lazy_string
from sage.misc.misc_c import prod
from sage.misc.random_testing import random_testing
from sage.rings.all import CIF
from sage.rings.complex_arb import CBF, ComplexBallField, ComplexBall
from sage.rings.infinity import infinity
from sage.rings.integer import Integer
from sage.rings.integer_ring import ZZ
from sage.rings.polynomial.complex_roots import complex_roots
from sage.rings.polynomial.polynomial_element import Polynomial
from sage.rings.polynomial.polynomial_ring import polygen
from sage.rings.polynomial.polynomial_ring_constructor import PolynomialRing
from sage.rings.power_series_ring import PowerSeriesRing
from sage.rings.qqbar import QQbar
from sage.rings.rational_field import QQ
from sage.rings.real_arb import RBF, RealBall
from sage.rings.real_mpfi import RIF
from sage.rings.real_mpfr import RealField, RR
from sage.structure.factorization import Factorization

from .. import ore_algebra
from . import accuracy, local_solutions, utilities

from .differential_operator import DifferentialOperator
from .safe_cmp import *
from .accuracy import IR, IC

logger = logging.getLogger(__name__)

class BoundPrecisionError(Exception):
    pass

######################################################################
# Majorant series
######################################################################

class MajorantSeries(object):
    r"""
    A formal power series with nonnegative coefficients
    """

    def __init__(self, variable_name, cvrad=IR.zero()):
        self.variable_name = variable_name
        self.cvrad = IR(cvrad)
        assert self.cvrad >= IR.zero()

    def bound_series(self, rad, ord):
        r"""
        Compute a termwise bound on the series expansion of self at rad to
        order O(x^ord).

        More precisely, the upper bound of each interval coefficient is a bound
        on the corresponding coefficient of self (which itself is a bound on
        the absolute value of the corresponding coefficient of the series this
        object is intended to bound).
        """
        return self.series(rad, ord)

    def series(self, rad, ord):
        r"""
        Compute the series expansion of self at rad to order O(x^ord).

        With rad = 0, this returns the majorant series itself. More generally,
        this can be used to obtain bounds on the derivatives of the series this
        majorant bounds on disks contained within its disk of convergence.
        """
        raise NotImplementedError

    def __call__(self, rad):
        r"""
        Bound the value of this series at rad ≥ 0.
        """
        return self.series(rad, 1)[0]

    def bound(self, rad, rows=1, cols=1, tail=None):
        """
        Bound the Frobenius norm of the matrix of the given dimensions whose
        columns are all equal to

            [g(rad), g'(rad), g''(rad)/2, ..., 1/(r-1)!·g^(r-1)(rad)]

        and g is this majorant series. Typically, g(z) is a common majorant
        series of the elements of a basis of solutions of some differential
        equation, and the result is then a bound on the corresponding
        fundamental matrix Y(ζ) for all for all ζ with `|ζ|` ≤ rad.
        """
        if not safe_le(rad, self.cvrad): # intervals!
            return IR(infinity)
        elif tail is None:
            ser = self.bound_series(rad, rows)
        else:
            ser = self.bound_tail_series(rad, rows, tail)
        sqnorm = IR(cols)*sum((c.abs()**2 for c in ser), IR.zero())
        return sqnorm.sqrtpos()

    def _test(self, fun=0, prec=50, return_difference=False):
        r"""
        Check that ``self`` is *plausibly* a majorant of ``fun``.

        This function in intended for debugging purposes. It does *not* perform
        a rigorous check that ``self`` is a majorant series of ``fun``, and may
        yield false positives (but no false negatives).

        The reference function ``fun`` should be convertible to a series with
        complex ball coefficients. If ``fun`` is omitted, check that ``self``
        has nonnegative coefficients.

        TESTS::

            sage: from ore_algebra.analytic.bounds import *
            sage: Pol.<z> = RBF[]
            sage: maj = RationalMajorant([(Pol(1), Factorization([(1-z,1)]))])
            sage: maj._test(11/10*z^30)
            Traceback (most recent call last):
            ...
            AssertionError: (30, [-0.10000000000000 +/- 8.00e-16], '< 0')
        """
        Series = PowerSeriesRing(IR, self.variable_name, prec)
        # CIF to work around problem with sage power series, should be IC
        ComplexSeries = PowerSeriesRing(CIF, self.variable_name, prec)
        maj = Series(self.bound_series(0, prec))
        ref = Series([iv.abs() for iv in ComplexSeries(fun)], prec=prec)
        delta = (maj - ref).padded_list()
        if len(delta) < prec:
            warnings.warn("checking {} term(s) instead of {} (cancellation"
                    " during series expansion?)".format(len(delta), prec))
        for i, c in enumerate(delta):
            # the lower endpoint of a coefficient of maj is not a bound in
            # general, and the series expansion can overestimate the
            # coefficients of ref
            if c < IR.zero():
                raise AssertionError(i, c, '< 0')
        if return_difference:
            return delta

def _zero_free_rad(pols):
    r"""
    Return the radius of a disk around the origin without zeros of any of the
    polynomials in pols.
    """
    if all(pol.degree() == 0 for pol in pols):
        return IR(infinity)
    if all(pol.degree() == 1 and pol.leading_coefficient().abs().is_one()
            for pol in pols):
        rad = IR(infinity).min(*(IR(pol[0].abs()) for pol in pols))
        rad = IR(rad.lower())
        assert rad >= IR.zero()
        return rad
    raise NotImplementedError

class RationalMajorant(MajorantSeries):
    r"""
    A rational power series with nonnegative coefficients, represented as an
    unevaluated sum of rational fractions with factored denominators.

    TESTS::

        sage: from ore_algebra.analytic.bounds import *
        sage: Pol.<z> = RBF[]
        sage: den = Factorization([(1-z, 2), (2-z, 1)])
        sage: one = Pol.one().factor()
        sage: maj = RationalMajorant([(1 + z, one), (z^2, den)]) ; maj
        1.000... + 1.000...*z + z^2/((-z + 2.000...) * (-z + 1.000...)^2)
        sage: maj(1/2)
        [2.166...]
        sage: maj*(z^10)
        1.000...*z^10 + 1.000...*z^11 + z^12/((-z + 2.000...) * (-z + 1.000...)^2)
        sage: maj.cvrad
        1.000000000000000
        sage: maj.series(0, 4)
        1.250000000000000*z^3 + 0.5000000000000000*z^2 + z + 1.000000000000000
        sage: maj._test()
        sage: maj._test(1 + z + z^2/((1-z)^2*(2-z)), return_difference=True)
        [0, 0, 0, ...]
        sage: maj._test(1 + z + z^2/((1-z)*(2-z)), return_difference=True)
        [0, 0, 0, 0.5000000000000000, 1.250000000000000, ...]
    """

    def __init__(self, fracs):
        self.Poly = Poly = fracs[0][0].parent().change_ring(IR)
        self._Poly_IC = fracs[0][0].parent().change_ring(IC)
        cvrad = _zero_free_rad([-fac for _, den in fracs for fac, _ in den
                                     if fac.degree() > 0])
        super(self.__class__, self).__init__(Poly.variable_name(), cvrad=cvrad)
        self.fracs = []
        for num, den in fracs:
            if isinstance(num, Polynomial) and isinstance(den, Factorization):
                if not den.unit().is_one():
                    raise ValueError("expected a denominator with unit part 1")
                assert den.universe() is Poly or list(den) == []
                self.fracs.append((num, den))
            else:
                raise TypeError

    def __repr__(self):
        res = ""
        Series = self.Poly.completion(self.Poly.gen())
        def term(num, den):
            if den.value() == 1:
                return repr(Series(num))
            elif num.is_term():
                return "{}/({})".format(num, den)
            else:
                return "({})/({})".format(num._coeff_repr(), den)
        res = " + ".join(term(num, den) for num, den in self.fracs if num)
        return res if res != "" else "0"

    def series(self, rad, ord):
        Pol = self._Poly_IC # XXX: switch to self.Poly once arb_polys are interfaced
        pert_rad = Pol([rad, 1])
        res = Pol.zero()
        for num, den in self.fracs:
            den_ser = Pol.one()
            for lin, mult in den:
                fac_ser = lin(pert_rad).power_trunc(mult, ord)
                den_ser = den_ser._mul_trunc_(fac_ser, ord)
            # slow; hopefully the fast Taylor shift will help...
            num_ser = Pol(num).compose_trunc(pert_rad, ord)
            res += num_ser._mul_trunc_(den_ser.inverse_series_trunc(ord), ord)
        return res

    def bound_integral(self, rad, ord):
        r"""
        Compute a termwise bound on the series expansion of int(self, 0..z) at
        z = rad, to order O(z^ord).
        """
        # For each summand f = num/den of self, we bound the series int(f,0..z)
        # by int(num,0..z)/den(z), using the fact that num and 1/den have
        # nonnegative coefficients and the bound int(fg) << int(f)·g (which
        # can be proved by integrating by parts). We then compose with rad+ε to
        # get the desired series expansion.
        # (Alternative algorithm: only bound the constant term this way,
        # use self.series().integral() for the remaining terms. Probably
        # slightly tighter and costlier.)
        Pol = self._Poly_IC # XXX: switch to self.Poly
        pert_rad = Pol([rad, 1])
        res = Pol.zero()
        for num, den in self.fracs:
            den_ser = Pol.one()
            for lin, mult in den:
                fac_ser = lin(pert_rad).power_trunc(mult, ord)
                den_ser = den_ser._mul_trunc_(fac_ser, ord)
            num_ser = Pol(num.integral()).compose_trunc(pert_rad, ord)
            res += num_ser._mul_trunc_(den_ser.inverse_series_trunc(ord), ord)
            logger.debug("num=%s, den=%s", num, den)
        logger.debug("integral bound=%s", res)
        return res

    def series0(self, ord):
        Pol = self._Poly_IC # XXX should be IR eventually
        res = Pol.zero()
        for num, den_facto in self.fracs:
            den = prod((lin**mult for lin, mult in den_facto), Pol.one())
            res += num._mul_trunc_(den.inverse_series_trunc(ord), ord)
        return res

    def __mul__(self, pol):
        """
        Multiplication by a polynomial.

        Note that this does not change the radius of convergence.
        """
        assert isinstance(pol, Polynomial)
        return RationalMajorant([(pol*num, den) for num, den in self.fracs])

class HyperexpMajorant(MajorantSeries):
    r"""
    A formal power series of the form rat1(z)·exp(int(rat2(ζ), ζ=0..z)), with
    nonnegative coefficients.

    The fraction rat1 is represented in the form z^shift*num(z)/den(z).

    TESTS::

        sage: from ore_algebra.analytic.bounds import *
        sage: Pol.<z> = RBF[]
        sage: one = Pol.one().factor()
        sage: den0 = Factorization([(1-z,1)])
        sage: integrand = RationalMajorant([(4+4*z, one), (z^2, den0)])
        sage: den = Factorization([(1/3-z, 1)])
        sage: maj = HyperexpMajorant(integrand, Pol.one(), den); maj
        (1.00... * (-z + [0.333...])^-1)*exp(int(4.0...
                                                + 4.0...*z + z^2/(-z + 1.0...)))
        sage: maj.cvrad
        [0.333...]
        sage: maj.bound_series(0, 4)
        ([336.000...])*z^3 + ([93.000...])*z^2 + ([21.000...])*z + [3.000...]
        sage: maj._test()
        sage: maj*=z^20
        sage: maj
        (z^20*1.00... * (-z + [0.333...])^-1)*exp(int(4.000...
                                            + 4.000...*z + z^2/(-z + 1.000...)))
        sage: maj._test()
    """

    # The choice of having the integral start at zero (i.e., choosing the
    # exponential part that is equal to one at 0, instead of a constant
    # multiple) is arbitrary, in the sense that the exponential part appearing
    # in the “homogeneous” part of the majorant will be compensated by the one
    # in the denominator of the integrand in the variation-of-constants
    # formula. Of course, the choice needs to be consistent.

    def __init__(self, integrand, num, den, shift=0):
        assert isinstance(integrand, RationalMajorant)
        assert isinstance(num, Polynomial)
        assert isinstance(den, Factorization)
        assert isinstance(shift, int) and shift >= 0
        cvrad = integrand.cvrad.min(_zero_free_rad([pol for (pol, m) in den]))
        super(self.__class__, self).__init__(integrand.variable_name, cvrad)
        self.integrand = integrand
        self.num = num
        self.den = den
        self.shift = shift

    def __repr__(self):
        if self.shift > 0:
            shift_part = "{}^{}*".format(self.num.variable_name(), self.shift)
        else:
            shift_part = ""
        return "({}{})*exp(int({}))".format(shift_part, (~self.den)*self.num,
                                                                self.integrand)

    @cached_method
    def _den_expanded(self):
        return prod(pol**m for (pol, m) in self.den)

    def inv_exp_part_series0(self, ord):
        # This uses the fact that the integral in the definition of self starts
        # at zero!
        return (- self.integrand.series0(ord-1)).integral()._exp_series(ord)

    def bound_series(self, rad, ord):
        r"""
        TESTS::

            sage: from ore_algebra import *
            sage: from ore_algebra.analytic.bounds import DiffOpBound
            sage: Dops, x, Dx = DifferentialOperators()
            sage: maj = DiffOpBound(Dx-1)(10)
            sage: maj.bound(RBF(1000))
            [1.97007111401705e+434 +/- ...]
        """
        # Compute the derivatives “by automatic differentiation”. This is
        # crucial for performance with operators of large order.
        Pol = PolynomialRing(IC, self.variable_name) # XXX: should be IR
        pert_rad = Pol([rad, 1])
        shx_ser = pert_rad.power_trunc(self.shift, ord)
        num_ser = Pol(self.num).compose_trunc(pert_rad, ord) # XXX: remove Pol()
        den_ser = Pol(self._den_expanded()).compose_trunc(pert_rad, ord)
        if den_ser[0].contains_zero():
            # we will never obtain a finite bound using this result
            raise BoundPrecisionError
        assert num_ser.parent() is den_ser.parent()
        rat_ser = (shx_ser._mul_trunc_(num_ser, ord)
                          ._mul_trunc_(den_ser.inverse_series_trunc(ord), ord))
        # Majorant series for the integral. Note that we need the constant term
        # here, since we assume in inv_exp_part_series0 and elsewhere that the
        # exponential part is one at rad=0.
        int_ser = self.integrand.bound_integral(rad, ord)
        exp_ser = int_ser._exp_series(ord)
        ser = rat_ser._mul_trunc_(exp_ser, ord)
        return ser

    def _saddle_point_bound(self, rad, ord, n, aux_rad):
        r"""
        Compute a termwise bound on the first ord derivatives of the *remainder
        of order start_index* of this majorant series, using evaluations at
        aux_rad.
        """
        assert safe_le(rad, aux_rad)
        assert safe_le(aux_rad, self.cvrad)
        ser = self.bound_series(aux_rad, ord)
        ratio = rad/aux_rad
        eps = ser.parent().gen()
        return ratio**n * ser(eps/ratio)

    def bound_tail_series(self, rad, ord, n):
        r"""
        Compute a termwise bound on the first ord derivatives of the *remainder
        of order start_index* of this majorant series.
        """
        import numpy
        from sage.numerical.optimize import find_local_minimum
        b0 = self.bound_series(rad, ord)
        if n < self.shift:
            return b0
        def bound(r):
            r = IR(numpy.real(r))
            return self._saddle_point_bound(rad, 1, n, r)[0].log().mid()
        right = (float(rad)*float(n) if self.cvrad.is_infinity()
                 else self.cvrad.lower())
        _, aux_rad = find_local_minimum(bound, rad.upper(), right, tol=.125)
        aux_rad = IR(numpy.real(aux_rad))
        b1 = self._saddle_point_bound(rad, ord, n, aux_rad)
        Ser = b1.parent().change_ring(IR)
        return Ser([a0.abs().min(a1.abs()) for a0, a1 in zip(b0, b1)])

    def __imul__(self, pol):
        r"""
        IN-PLACE multiplication by a polynomial. Use with care!

        Note that this does not change the radius of convergence.
        """
        valuation = pol.valuation() if pol else 0
        self.shift += valuation
        self.num *= (pol >> valuation)
        return self

    def __irshift__(self, n):
        r"""
        IN-PLACE multiplication by x^n. Use with care!
        """
        self.shift += n
        return self

######################################################################
# Majorants for reciprocals of polynomials (“denominators”)
######################################################################

def graeffe(pol):
    r"""
    Compute the Graeffe iterate of a polynomial.

    EXAMPLES::

        sage: from ore_algebra.analytic.bounds import graeffe
        sage: Pol.<x> = QQ[]

        sage: pol = 6*x^5 - 2*x^4 - 2*x^3 + 2*x^2 + 1/12*x^2^2
        sage: sorted(graeffe(pol).roots(CC))
        [(0.000000000000000, 2), (0.110618733062304 - 0.436710223946931*I, 1),
        (0.110618733062304 + 0.436710223946931*I, 1), (0.547473953628478, 1)]
        sage: sorted([(z^2, m) for z, m in pol.roots(CC)])
        [(0.000000000000000, 2), (0.110618733062304 - 0.436710223946931*I, 1),
        (0.110618733062304 + 0.436710223946931*I, 1), (0.547473953628478, 1)]

    TESTS::

        sage: graeffe(CIF['x'].zero())
        0
        sage: graeffe(RIF['x'](-1/3))
        0.1111111111111111?
    """
    deg = pol.degree()
    Parent = pol.parent()
    pol_even = Parent([pol[2*i] for i in xrange(deg/2+1)])
    pol_odd = Parent([pol[2*i+1] for i in xrange(deg/2+1)])
    graeffe_iterate = (-1)**deg * (pol_even**2 - (pol_odd**2).shift(1))
    return graeffe_iterate

def abs_min_nonzero_root(pol, tol=RR(1e-2), min_log=RR('-inf'), prec=None):
    r"""
    Compute an enclosure of the absolute value of the nonzero complex root of
    ``pol`` closest to the origin.

    INPUT:

    - ``pol`` -- Nonzero polynomial.

    - ``tol`` -- An indication of the required relative accuracy (interval
      width over exact value). It is currently *not* guaranteed that the
      relative accuracy will be smaller than ``tol``.

    - ``min_log`` -- Return a bound larger than ``2^min_log``. The function
      may loop if there is a nonzero root of modulus bounded by that value.

    - ``prec`` -- working precision.

    ALGORITHM:

    Essentially the method of Davenport & Mignotte (1990).

    EXAMPLES::

        sage: from ore_algebra.analytic.bounds import abs_min_nonzero_root
        sage: Pol.<z> = QQ[]
        sage: pol = 1/10*z^3 + z^2 + 1/7
        sage: sorted(z[0].abs() for z in pol.roots(CC))
        [0.377695553183559, 0.377695553183559, 10.0142451007998]

        sage: abs_min_nonzero_root(pol)
        [0.38 +/- 3.31e-3]

        sage: abs_min_nonzero_root(pol, tol=1e-10)
        [0.3776955532 +/- 2.41e-11]

        sage: abs_min_nonzero_root(pol, min_log=-1.4047042967)
        [0.3776955532 +/- 2.41e-11]

        sage: abs_min_nonzero_root(pol, min_log=-1.4047042966)
        Traceback (most recent call last):
        ...
        ValueError: there is a root smaller than 2^(-1.40470429660000)

        sage: abs_min_nonzero_root(pol, tol=1e-50)
        [0.3776955531835593496507263902642801708344727099333...]

        sage: abs_min_nonzero_root(Pol.zero())
        Traceback (most recent call last):
        ...
        ValueError: expected a nonzero polynomial

    TESTS::

        sage: abs_min_nonzero_root(CBF['x'].one())
        +Infinity
        sage: abs_min_nonzero_root(CBF['x'].gen())
        +Infinity
        sage: abs_min_nonzero_root(CBF['x'].gen() - 1/3)
        [0.33 +/- 3.34e-3]

    An example where the ability to increase the precision is used::

        sage: import logging; logging.basicConfig()
        sage: logger = logging.getLogger('ore_algebra.analytic.bounds')
        sage: logger.setLevel(logging.DEBUG)

        sage: abs_min_nonzero_root(z^7 - 2*(1000*z^2-1), tol=1e-20)
        DEBUG:ore_algebra.analytic.bounds:failed to bound the roots...
        [0.03162277660143379332...]

    And one where that used to be the case::

        sage: from ore_algebra import DifferentialOperators
        sage: from ore_algebra.analytic.bounds import DiffOpBound
        sage: Dops, x, Dx = DifferentialOperators()
        sage: dop = (x^2 + 10*x + 50)*Dx^2 + Dx + 1
        sage: maj = DiffOpBound(dop, bound_inverse="simple")
        INFO:ore_algebra.analytic.bounds:bounding local operator (simple, pol_part_len=None, max_effort=2)...

        sage: logger.setLevel(logging.WARNING)
    """
    if prec is None:
        prec = IR.precision()
    tol = RealField(prec)(tol)
    myIR = type(IR)(prec)
    myRIF = type(RIF)(prec) # XXX: could use balls with recent arb (> intersect)
    if pol.is_zero():
        raise ValueError("expected a nonzero polynomial")
    pol >>= pol.valuation()
    deg = pol.degree()
    if deg == 0:
        return infinity
    pol = pol/pol[0]
    mypol = pol.change_ring(myIR.complex_field())
    i = 0
    lg_rad = myRIF(-infinity, infinity)        # left-right intervals because we
    encl = myRIF(1, 2*deg).log(2)              # compute intersections
    neg_infty = myRIF('-inf')
    while (safe_le(lg_rad.lower(rnd='RNDN'), min_log)
              # *relative* error on 2^lg_rad
           or safe_gt(lg_rad.absolute_diameter(), tol)):
        prev_lg_rad = lg_rad
        # The smallest root of the current mypol is between 2^(-1-m) and
        # (2·deg)·2^(-1-m), cf. Davenport & Mignotte (1990), Grégoire (2012).
        m = myRIF(-infinity).max(*(myRIF(_log2abs(mypol[k])/k)
                                for k in xrange(1, deg+1)))
        lg_rad = (-(1 + m) + encl) >> i
        lg_rad = prev_lg_rad.intersection(lg_rad)
        stalled = (lg_rad.endpoints() == prev_lg_rad.endpoints())
        if (neg_infty in lg_rad or lg_rad.is_NaN() or stalled):
            prec *= 2
            logger.debug("failed to bound the roots of %s, "
                    "retrying with prec=%s bits", pol, prec)
            return abs_min_nonzero_root(pol, tol, min_log, prec)
        logger.log(logging.DEBUG - 1, "i = %s\trad ∈ %s\tdiam=%s",
                i, lg_rad.exp2().str(style='brackets'),
                lg_rad.absolute_diameter())
        # detect gross input errors (this does not prevent all infinite loops)
        if safe_le(lg_rad.upper(rnd='RNDN'), min_log):
            raise ValueError("there is a root smaller than 2^({})"
                             .format(min_log))
        mypol = graeffe(mypol)
        i += 1
    res = myIR(2)**myIR(lg_rad)
    if not safe_le(2*res.rad_as_ball()/res, myIR(tol)):
        logger.debug("required tolerance may not be met")
    return res

def growth_parameters(dop):
    r"""
    Find κ, α such that the solutions of dop grow at most like
    sum(α^n*x^n/n!^κ) ≈ exp(κ*(α·x)^(1/κ)).

    EXAMPLES::

        sage: from ore_algebra import *
        sage: DiffOps, x, Dx = DifferentialOperators()
        sage: from ore_algebra.analytic.bounds import growth_parameters
        sage: growth_parameters(Dx^2 + 2*x*Dx) # erf(x)
        (1/2, [1.4...])
        sage: growth_parameters(Dx^2 + 8*x*Dx) # erf(2*x)
        (1/2, [2.82...])
        sage: growth_parameters(Dx^2 - x) # Airy
        (2/3, [1.0...])
        sage: growth_parameters(x*Dx^2 + (1-x)*Dx) # Ei(1, -x)
        (1, [1.0...])
        sage: growth_parameters((Dx-1).lclm(Dx-2))
        (1, [2.0...])
        sage: growth_parameters((Dx - x).lclm(Dx^2 - 1))
        (1/2, [1.0...])
    """
    assert dop.leading_coefficient().is_term()
    # Newton polygon. In terms of the coefficient sequence,
    # (S^(-j)·((n+1)S)^i)(α^n/n!^κ) ≈ α^(i-j)·n^(i+κ(j-i)).
    # In terms of asymptotics at infinity,
    # (x^j·D^i)(exp(κ·(α·x)^(1/κ))) ≈ α^(i/κ)·x^((i+κ(j-i))/κ)·exp(...).
    # Thus, we want the largest (negative) κ s.t. i+κ(j-i) is max and reached
    # twice, and then the largest |α| with sum[edge](a[i,j]·α^(i/κ))=0.
    # (Note that the equation on α resulting from the first formulation
    # simplifies thanks to i+κ(j-i)=cst on the edge.)
    # For a differential operator of order r, there may be more than r + 1
    # different values of i (<-> solutions of the associated recurrence), but
    # at most r + 1 values of h = j-i and hence at most r *negative* slopes.
    # Or maybe a better way to look at this is to say that we are considering
    # the classical Newton polygon at infinity (as in Loday-Richaud 2016,
    # Def. 3.3.10) but we are interested in the inverses of the slopes.
    points = [(ZZ(j-i), ZZ(i), c) for (i, pol) in enumerate(dop)
                                  for (j, c) in enumerate(pol)
                                  if not c.is_zero()]
    h0, i0, _ = max(points, key=lambda (h, i, c): (i, h))
    slope = max((i-i0)/(h-h0) for (h, i, c) in points if h > h0 and i < i0)
    Pol = dop.base_ring()
    eqn = Pol({i0 - i: c for (h, i, c) in points if i == i0 + slope*(h-h0)})
    expo_growth = abs_min_nonzero_root(eqn)**slope
    return -slope, expo_growth

######################################################################
# Bounds on rational functions of n
######################################################################

@cached_function # XXX: tie life to a suitable object
def _complex_roots(pol):
    if not pol.parent() is QQ: # QQ typical (ordinary points)
        pol = pol.change_ring(QQbar)
    return [(IC(rt), mult) for rt, mult in pol.roots(CIF)]

# Possible improvements:
# - better take into account the range of derivatives needed at each step,
# - allow ord to vary?

class RatSeqBound(object):
    r"""
    Bounds on the tails of a.e. rational sequences and their derivatives.

    Consider a vector of rational sequences sharing the same denominator, ::

        f(n) = nums(n)/den(n) = [num[i](n)/den(n)]_i.

    We assume that den is monic and deg(nums) < deg(den). Let ::

                  ⎧ f^(t)(n),                       n ∉ exceptional_indices,
        F[t](n) = ⎨ (d/dX)^t(num(n+X)/(X^{-m}·den(n+X)))(X=0)),
                  ⎩                                 exceptional_indices[n] = m

                    (the first formula is the specialization to m = 0 of the
                    second one),

        ref(n, ord) = sum[t=0..ord-1](|n*F[t](n)/t!|),

        τ(n) = sum[k=-∞..n](exceptional_indices[k]).

    An instance of this class represents a vector of bounds b(n) such that ::

        ∀ k ≥ n,   |ref(k, τ(k))| ≤ b(n)  (componentwise).

    The bounds are *not* guaranteed to be nonincreasing.

    Such bounds appear as coefficients in the parametrized majorant series
    associated to differential operators, see :class:`DiffOpBound`. The
    ability to bound a sum of derivatives rather than a single rational
    function is useful to support logarithmic solutions at regular singular
    points. Vectors of bounds are supported purely for performance reasons,
    to avoid redundant computations on the indices and denominators.

    ALGORITHM:

    This version essentially bounds the numerators (from above) and the
    denominator (from below) separately. This simple strategy works well in the
    typical case where the indicial equation has only small roots, and makes it
    easy to share part of the computation over a vector of bounds. In the
    presence of, e.g., large real roots, however, it is not much better than
    waiting to get past the largest root.

    See the git history for a tighter but more expensive alternative.

    EXAMPLES::

        sage: Pols.<n> = QQ[]
        sage: from ore_algebra.analytic.bounds import RatSeqBound

        sage: bnd = RatSeqBound([Pols(1)], n*(n-1)); bnd
        bound(1/(n^2 - n), ord≤1)
            = +infinity, +infinity, 1.0000, 0.50000, 0.33333, 0.25000, 0.20000,
            0.16667, ..., ~1.00000*n^-1
        sage: [bnd(k)[0] for k in range(5)]
        [[+/- inf], [+/- inf], [1.000...], [0.500...], [0.333...]]
        sage: bnd._test()
        sage: bnd.plot()
        Graphics object...

        sage: bnd = RatSeqBound([-n], n*(n-3), {-1: 1, 0:1, 3:1}); bnd
        bound(-1/(n - 3), ord≤3)
            = 74.767, 74.767, 22.439, 12.000, 12.000, 4.3750, 2.8889, 2.2969,
            ..., ~1.00000
            [74.7...]    for  n <= 0,
            [12.0...]    for  n <= 3
        sage: [(bnd.ref(k, bnd.ord(k))[0], bnd(k)[0]) for k in range(5)]
        [(0,          [74.767...]),
         (0.750...,   [74.767...]),
         (4.000...,   [22.439...]),
         ([3.000...], [12.000...]),
         (12.000...,  [12.000...])]
        sage: bnd._test()

        sage: RatSeqBound([n], n, {})
        Traceback (most recent call last):
        ...
        ValueError: expected deg(num) < deg(den)

        sage: bnd = RatSeqBound([n^5-100*n^4+2], n^3*(n-1/2)*(n-2)^2,
        ....:                   {0:3, 2:2})
        sage: bnd._test(200)
        sage: bnd.plot()
        Graphics object...

        sage: bndvec = RatSeqBound([n, n^2, n^3], (n+1)^4, {-1: 1})
        sage: for bnd in bndvec:
        ....:     bnd._test()

    TESTS::

        sage: RatSeqBound([Pols(3)], n)(10)
        [3.000...]
        sage: QQi.<i> = QuadraticField(-1, 'i')
        sage: RatSeqBound([Pols(1)], n+i)._test()
        sage: RatSeqBound([-n], n*(n-3), {3:1})._test()
        sage: RatSeqBound([-n], n*(n-3), {0:1})._test()
        sage: RatSeqBound([-n], n*(n-3), {0:1,3:1})._test()
        sage: RatSeqBound([CBF(i)*n], n*(n-QQbar(i)), {0:1})._test()
        sage: RatSeqBound([QQi['n'](3*i+1)], n + (i-1)/3, {-1: 1})._test()

        sage: from ore_algebra.analytic.bounds import _test_RatSeqBound
        sage: _test_RatSeqBound() # long time
        sage: _test_RatSeqBound(base=QQi, number=3, deg=3) # long time
    """

    def __init__(self, nums, den, exceptional_indices={-1: 1}):
        r"""
        INPUT:

        - den - polynomial with complex coefficients,
        - nums - list of polynomials with complex coefficients, each
          with deg(num) < deg(den);
        - exceptional_indices - dictionary {index: multiplicity},  typically
            - either {-1: 1}, corresponding to bounds on |nums(n)/den(n)| (for
              n≥ 0) that only become finite after the last integer zero of den
              (accepting negative indices here is a bit of a hack, but is
              convenient to test the bounds in simple cases...),
            - or the integer zeros of den, the context of evaluations at
              regular singular points.

        In the main application, den is the indicial equation of a differential
        operator and the nums are coefficients of related recurrence operators,
        both shifted so that some root of interest of the indicial equation is
        mapped to zero.
        """
        deg = den.degree()
        if any(num.degree() >= deg for num in nums):
            raise ValueError("expected deg(num) < deg(den)")
        self.nums = []
        self._ivnums = []
        self._rcpq_nums = []
        assert den.is_monic()
        self.den = den
        self._ivden = den.change_ring(IC)
        self._rcpq_den = den.change_ring(IC).reverse()
        self.exn = exceptional_indices
        # temporary(?), for compatibility with the previous version
        if not self.exn:
            self.exn = {0: 1}
        self._Pol = self._rcpq_den.parent()
        self._pol_class = self._Pol.Element
        self.extend(nums)

    def extend(self, nums):
        r"""
        Add new sequences to this bound, without changing the rest of the data.

        Use with care!
        """
        self.nums.extend(nums)
        ivnums = [num.change_ring(IC) for num in nums]
        self._ivnums.extend(ivnums)
        deg = self.den.degree()
        # rcpq_num/rcpq_den = (1/n)*rat(1/n)
        self._rcpq_nums.extend([num.reverse(deg-1) for num in ivnums])
        self._stairs.clear_cache()

    def __len__(self):
        return len(self.nums)

    def entries_repr(self, type):
        if type == "asympt":
            fmt = "{asympt}"
        elif type == "short":
            fmt = "bound({rat}, ord≤{ord})"
        elif type == "full":
            fmt  = "bound({rat}, ord≤{ord})\n"
            fmt += "    = {list},\n"
            fmt += "      ..., {asympt}"
            fmt += "{stairs}"
        n = self.den.variable_name()
        bnds = zip(*(self(k) for k in range(8)))
        stairs = self._stairs(len(self))
        dscs = []
        assert len(self.nums) == len(bnds) == len(stairs)
        for (num, bnd, seq_stairs) in zip(self.nums, bnds, stairs):
            lim = abs(ComplexBallField(20)(num.leading_coefficient()))
            deg = num.degree() - self.den.degree() + 1
            asymptfmt = "~{lim}" if deg == 0 else "~{lim}*n^{deg}"
            stairsstr = ',\n'.join(
                    ["    {}\tfor  {} <= {}".format(val, n, edge)
                     for edge, val in seq_stairs])
            dscs.append(
                fmt.format(
                    rat=num/self.den,
                    ord=sum(m for (n, m) in self.exn.items()),
                    list=", ".join(str(b.n(20)) for b in bnd),
                    asympt=asymptfmt.format(lim=lim, deg=deg),
                    stairs=stairsstr if seq_stairs else ""))
        return dscs

    def __repr__(self):
        return "\n".join(self.entries_repr("full"))

    def __getitem__(self, i):
        return RatSeqBound([self.nums[i]], self.den, self.exn)

    @cached_method
    def _den_data(self):
        r"""
        Shared part of the computation of _lbound_den(n) for varying n.

        OUTPUT:

        A lower bound on self.den/n^r (where r = deg(self.den)) in the format
        that _lbound_den expects. That is, a list of tuples (root, mult, n_min,
        global_lbound) where
        - root ranges over a subset of the roots of den;
        - mult is the multiplicity of root in den;
        - n_min is an integer s.t. |1-root/n| is nondecreasing for n ≥ nmin;
        - global_lbound is a real (ball) s.t. |1-root/n| ≥ global_lbound for
          all n ∈ ⟦1,∞) ∖ exn (in particular, for n < n_min).

        Often (but not always), all integer roots of den will belong to the
        exceptional set, and in this case the returned global_lbound will be
        strictly positive.
        """
        den_data = []
        for root, mult in _complex_roots(self.den):
            re = root.real()
            # When Re(α) ≤ 0, the sequence |1-α/n| decreases to 1.
            if safe_le(re, IR.zero()):
                continue
            # Otherwise, it first decreases to its minimum (which may be 0 if α
            # is an integer), then increases to 1. We compute the minimum and a
            # value of n after which the sequence is nondecreasing. The
            # interval re may contain zero, but it is okay to replace it by an
            # upper bound since the (lower bound on the) distance to 1
            # decreases when re increases.
            crit_n = root.abs()**2/re.above_abs()
            ns = srange(crit_n.lower().floor(), crit_n.upper().ceil() + 1)
            n_min = ns[-1]
            # We skip exceptional indices among the candidates in the
            # computation of the global lower bound, and consider the adjacent
            # integers above and below instead. In particular, when the current
            # root is equal to an exceptional index, the global minimum over ℕ
            # is zero, but we want a nonzero lower bound over ℕ ∖ exn.
            # There can be several consecutive exceptional indices (this is
            # even quite typical).
            while ns[-1] in self.exn:
                ns.append(ns[-1] + 1) # append to avoid overwriting ns[0]
            while ns[0] in self.exn:
                ns[0] -= 1
            global_lbound = IR.one().min(*(
                    (IC.one() - root/n).abs()
                    for n in ns if n >= 1 and not n in self.exn))
            global_lbound = global_lbound.below_abs()**mult # point ball
            den_data.append((root, mult, n_min, global_lbound))
        return den_data

    def _lbound_den(self, n):
        r"""
        A lower bound on prod[den(α) = 0](|1-α/k|) valid for all k ≥ n with
        n, k ∈ ℕ ∖ exn.
        """
        assert n not in self.exn
        if n == 0:
            return IR.zero() # _den_data() assumes n ≥ 1
        res = IR.one()
        for root, mult, n_min, global_lbound in self._den_data():
            if n < n_min:
                # note that global_lbound already takes mult into account
                res *= global_lbound
            else:
                res *= abs((IC.one() - root/n))**mult
        return res

    def _bound_rat(self, n, ord, tight=None):
        r"""
        A componentwise bound on the vector ref[ord](k), valid for all k ≥ n
        with n, k ∉ exn.

        When ord = 1, this method simply evaluates the reciprocal polynomials
        of nums and den, rescaled by a suitable power of n, on an interval of
        the form [0,1/n]. (It works for exceptional indices, but doesn't do
        anything clever to take advantage of them.) More generally, a similar
        evaluation on an interval jet of the form [0,1/n] + ε + O(ε^ord)
        yields bounds for the derivatives as well.
        """
        assert n not in self.exn
        iv = IR.zero().union(~IR(n))
        # jet = 1/(n+ε) = n⁻¹/(1+n⁻¹ε)
        jet0 = self._pol_class(self._Pol, [IR.one(), iv])
        jet1 = jet0.inverse_series_trunc(ord)
        jet = iv*jet1
        # Most expensive part. Perhaps consider simplifying rcpq_num, rcpq_den
        # by bounding the high-degree terms for large n???
        nums = [num.compose_trunc(jet, ord) for num in self._rcpq_nums]
        den = self._rcpq_den.compose_trunc(jet, ord)
        invabscst = IR.one()
        if tight or tight is None and den[0].accuracy() < 0:
            # Replace the constant coefficient by a tighter bound (in
            # particular, one that should be finite even in the presence of
            # poles at exceptional or non-integer indices). More precisely,
            # since den has complex coefficients, we use the lower bound on the
            # absolute value of den(0) to compute a complex ball enclosing
            # 1/den(0), and multiply the computed den by this ball. We will
            # later multiply the complete bound by the same value.
            lb = self._lbound_den(n)
            invabscst = IR.zero().union(~lb)
            # invabscst = IR(~RIF(self._lbound_den(n).lower(), lb.upper()))
            invcst = IC.zero().add_error(invabscst)
            den = 1 + (invcst*(den >> 1) << 1)
            logger.debug("lb=%s, refined den=%s", lb, den)
        # num/den = invcst⁻¹·(n+ε)·f(1/(n+ε))
        # ser0 = (1+ε/n)⁻¹/den
        # ser = ser0·num = invcst⁻¹·n·f(n+ε)
        invden = den.inverse_series_trunc(ord)
        ser0 = jet1._mul_trunc_(invden, ord)
        bounds = []
        for num in nums:
            ser = ser0._mul_trunc_(num, ord)
            bound = (invabscst*sum(c.above_abs() for c in ser)).above_abs()
            # logger.debug(lazy_string(lambda: "bound[%s](%s) = %s = %s" % (
            # num, n, "+".join([str(invabscst*c.above_abs()) for c in ser]),
            # bound)))
            if not bound.is_finite():
                bound = IR(infinity) # replace NaN by +∞ (as max(NaN, 42) = 42)
            bounds.append(bound)
        return bounds

    @cached_method
    def _stairs(self, count):
        r"""
        Shared part of the computation of _bound_exn(n) for varying n.

        OUTPUT:

        A list whose element of index i is a list of pairs (edge, val), ordered
        by increasing edge, and such that |ref(n)[i]| ≤ val for all n ≥ edge.
        """
        # consistency check, we need to recompute or at least extend the stairs
        # each time the sequence of numerators is extended
        assert count == len(self.nums)
        stairs = [[(infinity, IR.zero())] for _ in self.nums]
        ord = sum(m for n, m in self.exn.items())
        exn = sorted([n for n in self.exn if n >= 0], reverse=True)
        for n in exn:
            # We want the bound to hold for ordinary k ≥ n too, so we take the
            # max of the exceptional value at n and the value at n + 1, when
            # n + 1 is an ordinary index. (When n + 1 is an exceptional index,
            # it has already been done during the previous iteration.)
            refs = self.ref(n, ord)
            if n + 1 not in exn:
                rats = self._bound_rat(n + 1, ord)
            else:
                rats = [IR.zero()]*len(refs)
            assert len(refs) == len(rats) == len(stairs) == len(self.nums)
            for (ref, rat, seq_stairs) in zip(refs, rats, stairs):
                val = ref.max(rat)
                if val.upper() > seq_stairs[-1][1].upper():
                    seq_stairs.append((n, val))
            ord -= self.exn[n]
        for seq_stairs in stairs:
            seq_stairs.reverse()
            # remove (∞,0) (faster and permits testing "stairs == []")
            seq_stairs.pop()
        return stairs

    def _bound_exn(self, n):
        r"""
        A list of *non-increasing* staircase functions defined on the whole
        of ℕ such that, whenever *n* (sic) is an exceptional index, the
        inequality ref(k) ≤ _bound_exn(n) holds (componentwise) for all k ≥ n
        (both ordinary and exceptional).

        (The pairs returned by _stairs() correspond to the *upper right* corner
        of each stair: the index associated to a given value is the last time
        this value will be reached by the staircase function _bound_exn().
        One may well have |f[i](n)| > _bound_exn(n)[i] when n is ordinary.)
        """
        # Return the value associated to the smallest step larger than n. (This
        # might be counter-intuitive!)
        def doit(seq_stairs):
            for (edge, val) in seq_stairs:
                if n <= edge:
                    return val
            return IR.zero()
        stairs = self._stairs(len(self.nums))
        return [doit(seq_stairs) for seq_stairs in stairs]

    def ord(self, n):
        return sum(m for (k, m) in self.exn.items() if k <= n)

    def __call__(self, n, tight=None):
        r"""
        The bounds.
        """
        bound_exn = self._bound_exn(n)
        if n in self.exn:
            return bound_exn
        else:
            # Note: we could accept an optional parameter ord ≤ self.ord(n) and
            # use it in the call to _bound_rat() to provide tighter bounds
            # (once n is larger than the exceptional indices) if we detect that
            # we are computing a solution of log-degree smaller than the
            # generic bound (like at ordinary points, except that in the case
            # of ordinary points we can tell in advance that this will happen).
            # In fact, we could even do it before the last exceptional index,
            # but that would complicate (and perhaps slow down) _stairs() and
            # _bound_exn().
            ord = self.ord(n)
            bound_rat = self._bound_rat(n, ord, tight)
            return [b1.max(b2) for b1, b2 in zip(bound_rat, bound_exn)]

    def ref(self, n, ord):
        r"""
        Reference value for a single n.
        """
        jet = self._pol_class(self._Pol, [n, 1])
        nums = [num.compose_trunc(jet, ord) for num in self._ivnums]
        mult = self.exn.get(n, 0)
        # den has a root of order mult at n, so den(pert) = O(X^mult), but the
        # computed value might include terms of degree < mult with interval
        # coefficients containing zero
        den = self._ivden.compose_trunc(jet, ord + mult) >> mult
        invden = den.inverse_series_trunc(ord)
        sers = [num._mul_trunc_(invden, ord) for num in nums]
        my_n = IR(n)
        return [my_n*sum((c.abs() for c in ser), IR.zero()) for ser in sers]

    def plot(self, rng=xrange(40), tight=None):
        r"""
        Plot this bound and its reference function.

        The vector of nums/bounds must have length one.

        EXAMPLES::

            sage: from ore_algebra.analytic.bounds import RatSeqBound
            sage: Pols.<n> = QQ[]
            sage: i = QuadraticField(-1).gen()
            sage: bnd = RatSeqBound(
            ....:     [CBF(i)*n+42], n*(n-3)*(n-i-20), {0:1,3:1})
            sage: bnd.plot()
            Graphics object consisting of ... graphics primitives
            sage: bnd.plot(xrange(30))
            Graphics object consisting of ... graphics primitives
        """
        if len(self.nums) != 1:
            raise NotImplementedError("expected a single sequence")
        from sage.plot.plot import list_plot
        inf = RR('inf')
        # avoid empty plots and matplotlib warnings
        def pltfilter(it):
            return [(x, RR(y)) for (x, y) in it if 0 < RR(y) < inf]
        ref = []
        for k in rng:
            iv = self.ref(k, self.ord(k))[0]
            if iv.is_finite():
                ref.append((k, iv.upper()))
        p  = list_plot(pltfilter(ref), plotjoined=True, color='black',
                       linestyle="--", scale='semilogy',
                       legend_label=r"ref.\ value")
        p += list_plot(
                pltfilter((k, self(k, tight=tight)[0].upper()) for k in rng),
                plotjoined=True, color='blue', scale='semilogy',
                legend_label="bound")
        p += list_plot(
                pltfilter((k,
                    self._bound_rat(k, self.ord(k), tight=False)[0].upper())
                    for k in rng if k not in self.exn),
                size=20, color="blue", marker='^', scale='semilogy',
                legend_label="$M_{\mathrm{gen}}$ (coarse)")
        p += list_plot(
                pltfilter((k,
                    self._bound_rat(k, self.ord(k), tight=True)[0].upper())
                    for k in rng if k not in self.exn),
                size=20, color='blue', marker="v", scale='semilogy',
                legend_label="$M_{\mathrm{gen}}$ (tight)")
        p += list_plot(
                pltfilter((k, self._bound_exn(k)[0].upper())
                          for k in rng),
                size=15, color='blue', marker="s", scale='semilogy',
                legend_label="$M_{\mathrm{exn}}$")
        m = max(rng)
        p += list_plot(
                pltfilter((e, v.upper())
                          for (e, v) in self._stairs(1)[0]
                          if e <= m),
                size=20, marker='x', color='blue', scale='semilogy',
                legend_label="$\{S(n)\}$")
        p.set_legend_options(handlelength=2, numpoints=3, shadow=False)
        return p

    # TODO: add a way to _test() all bounds generated during a given
    # computation
    def _test(self, nmax=100, kmax=10, ordmax=5):
        r"""
        Test that this bound is well-formed and plausibly does bound ref.

        The vector of nums/bounds must have length one.
        """
        if len(self.nums) != 1:
            raise NotImplementedError("expected a single sequence")
        deg = self.den.degree()
        # Well-formedness
        for n, mult in self.exn.iteritems():
            if n >= 0:
                pol = self.den
                for i in range(mult):
                    assert pol(n).is_zero()
                    pol = pol.derivative()
        # Test _lbound_den()
        for n in range(nmax):
            if n not in self.exn:
                lb = self._lbound_den(n)
                assert not (lb*IR(n)**deg > IC(self.den(n)).abs())
                if n + 1 not in self.exn:
                    assert not (self._lbound_den(n+1) < lb)
        testrange = range(nmax) + [nmax + (1 << k) for k in range(kmax)]
        testrange.reverse()
        # Test _bound_rat()
        ref = [IR(0) for _ in range(ordmax + 1)]
        for n in testrange:
            if n not in self.exn:
                rat = self.nums[0]/self.den
                ref_n = IR(0)
                for ord in range(ordmax + 1):
                    ref_n += rat(IC(n)).abs()/ZZ(ord).factorial()
                    ref[ord] = ref[ord].max(ref_n)
                    bound = self._bound_rat(n, ord+1)[0]
                    assert not (bound < ref[ord])
                    rat = rat.derivative()
        # Test the complete bound
        ref = IR(0)
        for n in testrange:
            n = ref.max(self.ref(n, self.ord(n))[0])
            assert not (self(n)[0] < ref)

@random_testing
def _test_RatSeqBound(number=10, base=QQ, deg=20, verbose=False):
    r"""
    Randomized testing helper.

    EXAMPLES::

        sage: from ore_algebra.analytic.bounds import _test_RatSeqBound
        sage: _test_RatSeqBound(number=1, deg=4, verbose=True, seed=0)
        num = 1/6
        den = n^4 - 7/8*n^3 - 5/16*n^2 + 3/16*n
        exns = {-1: 1}

    """
    from sage.combinat.subset import Subsets
    Pols, n = PolynomialRing(base, 'n').objgen()
    PolsZ = PolynomialRing(ZZ, 'n')
    assert deg >= 1
    for _ in range(number):
        dlin = ZZ.random_element(deg) # < deg
        drnd = ZZ.random_element(1, deg - dlin + 1)
        dnum = ZZ.random_element(dlin + drnd)
        num = Pols.random_element(degree=dnum)
        den0 = prod((PolsZ.random_element(degree=1) for _ in range(dlin)),
                    PolsZ.one())
        den = (den0 * Pols.random_element(degree=drnd)).monic()
        try:
            roots = den.numerator().roots(ZZ)
        except TypeError:
            # If sage is unable to find the roots over this base ring, test
            # with the part that is guaranteed to factor completely over ℤ.
            roots = den0.roots(ZZ)
        roots = [(r, m) for (r, m) in roots if r >= 0]
        exns = dict(Subsets(roots).random_element())
        if not exns:
            exns = {-1: 1}
        if verbose:
            print("num = {}\nden = {}\nexns = {}".format(num, den, exns))
        bnd = RatSeqBound([num], den, exns)
        bnd._test()

################################################################################
# Bounds for differential equations
################################################################################

def bound_polynomials(pols):
    r"""
    Compute a common majorant polynomial for the polynomials in ``pol``.

    Note that this returns a *majorant*, not some kind of enclosure.

    TESTS::

        sage: from ore_algebra.analytic.bounds import bound_polynomials
        sage: Pol.<z> = PolynomialRing(QuadraticField(-1, 'i'), sparse=True)
        sage: bound_polynomials([(-1/3+z) << (10^10), (-2*z) << (10^10)])
        2.000...*z^10000000001 + [0.333...]*z^10000000000
        sage: bound_polynomials([Pol(0)])
        0
        sage: bound_polynomials([])
        Traceback (most recent call last):
        ...
        IndexError: list index out of range
    """
    assert isinstance(pols, list)
    PolyIC = pols[0].parent().change_ring(IC)
    deg = max(pol.degree() for pol in pols)
    val = min(deg, min(pol.valuation() for pol in pols))
    pols = [PolyIC(pol) for pol in pols] # TBI
    order = Integer(len(pols))
    PolyIR = PolyIC.change_ring(IR)
    def coeff_bound(n):
        return IR.zero().max(*(
            pols[k][n].above_abs()
            for k in xrange(order)))
    maj = PolyIR([coeff_bound(n) for n in xrange(val, deg + 1)])
    maj <<= val
    return maj

class DiffOpBound(object):
    r"""
    A “bound” on the “inverse” of a differential operator at a regular point.

    A DiffOpBound may be thought of as a sequence of formal power series

        v[n](z) = 1/den(z) · exp ∫ (pol[n](z) + cst·z^ℓ·num[n](z)/den(z))

    where

    * cst is a real number,
    * den(z) is a polynomial with constant coefficients,
    * pol[n](z) and num[n](z) are polynomials with coefficients depending on n
      (given by RatSeqBound objects), and ℓ >= deg(pol[n]).

    These series can be used to bound the tails of logarithmic power series
    solutions y(z) of dop(y) = 0 belonging to a certain subspace (see the
    documentation of __init__() for details). More precisely, write

        y(z) - ỹ(z) = z^λ·(u[0](z)/0! + u[1](z)·log(z)/1! + ···)

    where y(z) is a solution of self.dop (in the correct subspace, with
    λ = self.leftmost) and ỹ(z) is its truncation to O(z^n1). Then, for
    suitable n0 ∈ ℕ and p(z) ∈ ℝ_+[z], the series ŷ(z) = v[n0](z)·p(z) is a
    common majorant of u[0], u[1], ...

    In the typical situation where n0 ≤ n1 and y(z) does not depend on initial
    conditions “past” n1, a polynomial p(z) of valuation at least n1 with this
    property can be computed using the methods :meth:`normalized_residual()`
    and :meth:`rhs()`.
    Variants with different p hold in more general settings. See the
    documentation of normalized_residual() and rhs() for more information.

    Note that multiplying dop by a rational function changes p(z).

    DiffOpBounds are refinable: calling the method :meth:`refine()` will try to
    replace the parametrized series v[n](z) by one giving tighter bounds. The
    main effect of refinement is to increase the degree of the polynomial part.
    This can be done several times, but repeated calls to refine() quickly
    become expensive.

    EXAMPLES::

        sage: from ore_algebra import *
        sage: from ore_algebra.analytic.bounds import *
        sage: Dops, x, Dx = DifferentialOperators()

    A majorant sequence::

        sage: maj = DiffOpBound((x^2 + 1)*Dx^2 + 2*x*Dx, pol_part_len=0)
        sage: print(maj.__repr__(asympt=False))
        1.000.../((-x + [0.994...])^2)*exp(int(POL+1.000...*NUM/(-x + [0.994...])^2))
        where
        POL=0,
        NUM=bound(0, ord≤1)*z^0 +
        bound((-2.000...*n + 2.000...)/(n^2 - n), ord≤1)*z^1

    A majorant series extracted from that sequence::

        sage: maj(3)
        (1.00... * (-x + [0.994...])^-2)*exp(int([3.000...]...)^2)))

    An example with a nontrivial polynomial part::

        sage: dop = (x+1)*(x^2+1)*Dx^3-(x-1)*(x^2-3)*Dx^2-2*(x^2+2*x-1)*Dx
        sage: DiffOpBound(dop, pol_part_len=3)
<<<<<<< HEAD
        1.000.../((-x + [0.9965...])^3)*exp(int(POL+1.000...*NUM/(-x + [0.9965...])^3)) where
        POL=~6.00000*z^0 + ~3.00000*z^1 + ~5.00000*z^2,
        NUM=~7.00000*z^3 + ~2.00000*z^4 + ~5.00000*z^5
        <BLANKLINE>
=======
        1.000.../((-x + [0.99...])^3)*exp(int(POL+1.000...*NUM/(-x + [0.99...])^3)) where
        POL=~6.000...*z^0 + ~3.000...*z^1 + ~5.000...*z^2,
        NUM=~7.000...*z^3 + ~2.000...*z^4 + ~5.000...*z^5
>>>>>>> b7b8dbbe

    Refining::

        sage: from ore_algebra.examples import fcc
        sage: maj = DiffOpBound(fcc.dop5, special_shifts=[(0, 1)])
        sage: maj.maj_den
        (-z + [0.2047...])^13
        sage: maj.maj_den.value()(1/10)
        [1.825...]
        sage: maj.refine()
        sage: maj.maj_den.value()(1/10)
        [436565.0...]
        sage: maj.majseq_pol_part(10)
        [[41.256...], [188.43...]]
        sage: maj.refine()
        sage: maj.majseq_pol_part(10)
        [[41.256...], [188.43...], [920.6...], [4518.9...]]

    TESTS::

        sage: print(DiffOpBound(Dx - 1, pol_part_len=0).__repr__(asympt=False))
        1.000.../(1.000...)*exp(int(POL+1.000...*NUM/1.000...))
        where
        POL=0,
        NUM=bound(-1.000.../n, ord≤1)*z^0

        sage: QQi.<i> = QuadraticField(-1)
        sage: for dop in [
        ....:     # orders <= 1 are not supported
        ....:     Dx, Dx - 1, 1/1000*Dx - 1, i*Dx, Dx + i, Dx^2,
        ....:     (x^2 + 1)*Dx^2 + 2*x*Dx,
        ....:     Dx^2 - x*Dx
        ....: ]:
        ....:     DiffOpBound(dop)._test()

        sage: for l in xrange(10):
        ....:     DiffOpBound(Dx - 5*x^4, pol_part_len=l)._test()
        ....:     DiffOpBound((1-x^5)*Dx - 5*x^4, pol_part_len=l)._test()

        sage: from ore_algebra.analytic.bounds import _test_diffop_bound
        sage: _test_diffop_bound() # long time
    """

    def __init__(self, dop, leftmost=ZZ.zero(), special_shifts=None,
            max_effort=2, pol_part_len=None, bound_inverse="simple"):
        r"""
        Construct a DiffOpBound for a subset of the solutions of dop.

        INPUT:

        * dop: element of K(z)[Dz] (K a number field), with 0 as a regular
          (i.e., ordinary or regular singular) point;
        * leftmost (default 0): algebraic number;
        * special_shifts (optional): list of (shift, mult) pairs, where shift
          is a nonnegative integer and (leftmost + shift) is a root of
          multiplicity mult of the indicial polynomial of dop.

        OUTPUT:

        If special_shifts is left to its default value or contains all the
        (n, m) such that λ + n (λ = leftmost) is a root of multiplicity m of
        the indicial equation, the resulting bound applies to the generalized
        series solutions of dop that belong to z^λ·ℂ[[z]][log(z)].

        Some of the roots may be omitted. In this case, the bound only applies
        to solutions in which, additionally, the coefficient of z^n has degree
        w.r.t. log(z) strictly less than

            sum { m : (s,m) ∈ special_shifts, s ≤ n }.

        Note that the special case of ordinary points (where the generic
        log-degree bound given by the multiplicity of the roots of the indicial
        equation is pessimistic) is automatically taken into account.

        The remaining parameters are used to set properties of the DiffOpBound
        object related to the effort/tightness trade-off of the algorithm. They
        have no influence on the semantics of the bound.
        """

        logger.info("bounding local operator "
                "(%s, pol_part_len=%s, max_effort=%s)...",
                bound_inverse, pol_part_len, max_effort)

        self._dop_D = dop = DifferentialOperator(dop)
        Pols_z = dop.base_ring()
        self.dop = dop_T = dop.to_T('T' + Pols_z.variable_name())

        lc = dop_T.leading_coefficient()
        if lc.is_term() and not lc.is_constant():
            raise ValueError("irregular singular operator", dop)

        self._rcoeffs = _dop_rcoeffs_of_T(dop_T, IC)

        self.leftmost = leftmost
        if self._dop_D.leading_coefficient()[0] != 0:
            # Ordinary point: even though the indicial equation usually has
            # several integer roots, the solutions are plain power series.
            self.special_shifts = {0: 1}
        else:
            if special_shifts is None:
                special_shifts = local_solutions.exponent_shifts(
                                                         self._dop_D, leftmost)
            self.special_shifts = dict(special_shifts)

        # XXX Consider switching to an interface where the user simply chooses
        # the initial effort (and refine() accepts an effort value)
        self.bound_inverse = bound_inverse
        self.max_effort = max_effort
        self._effort = 0
        if bound_inverse == "solve":
            self._effort += 1
        default_pol_part_len = self.dop.degree()//2 + 2
        if pol_part_len is None:
            pol_part_len = default_pol_part_len
        else:
            self._effort += (ZZ(pol_part_len)//default_pol_part_len).nbits()

        self.Poly = Pols_z.change_ring(IR) # TBI
        self.__CPoly = Pols_z.change_ring(IC)
        one = self.Poly.one()
        self.__facto_one = Factorization([(one, 1)], unit=one, sort=False,
                                                     simplify=False)

        self._update_den_bound()
        first_nz, rem_num_nz = self._split_dop(pol_part_len)
        self.alg_idx = self.leftmost + polygen(Pols_z.base_ring(), 'n')
        # indicial polynomial, shifted so that integer roots correspond to
        # series in z^λ·ℂ[[z]][log(z)]
        # (mathematically equal to first_nz[0](self.alg_idx), but the latter
        # has interval coefficients, and we need an exact version to compute
        # the roots)
        z = Pols_z.gen()
        self.ind = self._dop_D.indicial_polynomial(z, z).monic()(self.alg_idx)
        assert self.ind.is_monic()
        assert self.ind.base_ring().is_exact()
        self.majseq_pol_part = RatSeqBound([], self.ind, self.special_shifts)
        self._update_num_bound(pol_part_len, first_nz, rem_num_nz)

    def __repr__(self, asympt=True):
        fmt = ("{cst}/({den})*exp(int(POL+{cst}*NUM/{den})) where\n"
               "POL={pol},\n"
               "NUM={num}\n")
        def pol_repr(ratseqbounds, shift):
            if len(ratseqbounds) == 0:
                return 0
            coeff = ratseqbounds.entries_repr("asympt" if asympt else "short")
            return " + ".join("{}*z^{}".format(c, n + shift)
                              for n, c in enumerate(coeff))
        return fmt.format(
                cst=self.cst, den=self.maj_den,
                num=pol_repr(self.majseq_num, shift=len(self.majseq_pol_part)),
                pol=pol_repr(self.majseq_pol_part, shift=0))

    @cached_method
    def _poles(self):
        sing = self._dop_D._singularities(CIF, multiplicities=True)
        nz = [(s, m) for s, m in sing if not s.contains_zero()]
        if sum(m for s, m in nz) == self.dop.leading_coefficient().degree():
            return nz
        else:
            raise NotImplementedError

    def _update_den_bound(self):
        r"""
        Set self.cst, self.maj_den so that cst/maj_den is a majorant series
        of the leading coefficient of dop.
        """
        den = self.dop.leading_coefficient()
        if den.degree() <= 0:
            facs = []
        # below_abs()/lower() to get thin intervals
        elif self.bound_inverse == "simple":
            rad = abs_min_nonzero_root(den).below_abs(test_zero=True)
            facs = [(self.Poly([rad, -1]), den.degree())]
        elif self.bound_inverse == "solve":
            facs = [(self.Poly([IR(iv.abs().lower()), -1]), mult)
                    for iv, mult in self._poles()]
        else:
            raise ValueError("algorithm")
        self.cst = ~abs(IC(den.leading_coefficient()))
        self.maj_den = Factorization(facs, unit=self.Poly.one(),
                                     sort=False, simplify=False)

    def _split_dop(self, pol_part_len):
        r"""
        Split self.dop.monic() into a truncated series in z and a remainder.

        Let lc denote the leading coefficient of dop. This function computes
        two operators first, rem ∈ K[θ][z] such that

            dop·lc⁻¹ = first + rem_num·z^ℓ·lc⁻¹,    deg[z](first) < ℓ

        where ℓ = pol_part_len + 1. Thus, first is the Taylor expansion in z to
        order O(z^ℓ) of dop·lc⁻¹ written with θ on the left.

        In the output, first and rem_num are encoded as elements of a
        commutative polynomial ring K[n][z]. More precisely, θ is replaced by a
        commutative variable n, with the convention that n^i·z^j should be
        mapped to θ^i·z^j with θ on the left when translating back.
        """
        # XXX: This function recomputes the series expansion from scratch every
        # time. Use Newton's method to update it instead?
        Pol_z = self.dop.base_ring().change_ring(IC)
        Pol_zn = PolynomialRing(Pol_z, 'n')
        orddeq = self.dop.order()

        # Compute the initial part of the series expansion.
        lc = self.dop.leading_coefficient()
        # Doing the inversion exactly yields much better bounds (at least when
        # the coefficients do not fit on IC.prec() bits)
        inv = lc.inverse_series_trunc(pol_part_len + 1).change_ring(IC)
        # Including rcoeffs[-1] here actually is redundant: by construction,
        # the only term involving n^ordeq  in first will be 1·n^ordeq·z^0.
        first_zn = Pol_zn([pol._mul_trunc_(inv, pol_part_len + 1)
                           for pol in self._rcoeffs])
        # Force the leading coefficient to one after interval computations
        assert all(pol.contains_zero() for pol in first_zn[orddeq] >> 1)
        first_zn = Pol_zn.gen()**orddeq + first_zn[:orddeq]
        first_nz = _switch_vars(first_zn)
        z = Pol_z.gen(); n = Pol_zn.gen()
        # Would hold in exact arithmetic
        # assert first_nz[0] == self._dop_D.indicial_polynomial(z, n).monic()
        assert all(pol.degree() < self.dop.order() for pol in first_nz >> 1)

        # Now compute rem_num as (dop - first·lc)·z^(-pol_part_len-1)
        dop_zn = Pol_zn(self._rcoeffs)
        # By construction (since lc is the leading coefficient of dop and
        # first_nz = 1·n^orddeq + ···), rem_num_0_zn has degree < orddeq in n.
        # Truncate as the interval subtraction may leave inexact zeros.
        rem_num_0_zn = (dop_zn - first_zn*lc)[:orddeq]
        rem_num_0_nz = _switch_vars(rem_num_0_zn)
        # Would hold in exact arithmetic
        # assert rem_num_0_nz.valuation() >= pol_part_len + 1
        rem_num_nz = rem_num_0_nz >> (pol_part_len + 1)

        return first_nz, rem_num_nz

    def _update_num_bound(self, pol_part_len, first_nz, rem_num_nz):
        old_pol_part_len = len(self.majseq_pol_part)
        # We ignore the coefficient first_nz[0], which amounts to multiplying
        # the integrand by z⁻¹, as prescribed by the theory. Since, by
        # definition, majseq_num starts at the degree following that of
        # majseq_pol_part, it gets shifted as well.
        self.majseq_pol_part.extend([first_nz[i](self.alg_idx)
                for i in xrange(old_pol_part_len + 1, pol_part_len + 1)])
        assert len(self.majseq_pol_part) == pol_part_len
        self.majseq_num = RatSeqBound(
                [pol(self.alg_idx) for pol in rem_num_nz],
                self.ind, self.special_shifts)

    def effort(self):
        return self._effort

    def can_refine(self):
        return self._effort < self.max_effort

    def refine(self):
        # XXX: make it possible to increase the precision of IR, IC
        if not self.can_refine():
            logger.debug("majorant no longer refinable")
            return
        self._effort += 1
        logger.info("refining majorant (effort = %s)...", self._effort)
        if self.bound_inverse == 'simple':
            self.bound_inverse = 'solve'
            self._update_den_bound()
        else:
            new_pol_part_len = max(2, 2*self.pol_part_len())
            split = self._split_dop(new_pol_part_len)
            self._update_num_bound(new_pol_part_len, *split)

    def pol_part_len(self):
        return len(self.majseq_pol_part)

    def __call__(self, n):
        r"""
        Return a term v[n] of the majorant sequence.
        """
        maj_pol_part = self.Poly(self.majseq_pol_part(n))
        # XXX: perhaps use sparse polys or add explicit support for a shift
        # in RationalMajorant
        maj_num_pre_shift = self.Poly(self.majseq_num(n))
        maj_num = (self.cst*maj_num_pre_shift) << self.pol_part_len()
        terms = [(maj_pol_part, self.__facto_one), (maj_num, self.maj_den)]
        rat_maj = RationalMajorant(terms)
        # The rational part “compensates” the change of unknown function
        # involving the leading coefficient of the operator.
        maj = HyperexpMajorant(integrand=rat_maj, num=self.Poly(self.cst),
                den=self.maj_den)
        return maj

    @cached_method
    def bwrec(self):
        return local_solutions.bw_shift_rec(self.dop, shift=self.leftmost)

    def normalized_residual(self, n, last, bwrec_nplus=None, Ring=None):
        r"""
        Compute the “normalized residual” associated to a truncated solution
        of dop(y) = 0.

        Consider a solution

            y(z) = z^λ·sum[i,k](y[i,k]·z^i·log(z)^k/k!)

        of self.dop(y) = 0, and its truncated series expansion

            ỹ(z) = z^λ·sum[i<n,k](y[i,k]·z^i·log(z)^k/k!).

        Denote s = deg[z](dop(z,θ)). The equation

            monic(dop(z=0,θ))(f(z)) = dop(ỹ)

        has at least one solution of the form

            f(z) = z^(λ+n)·sum[k](f[k](z)·log(z)^k/k!)

        for a finite list [f[0], f[1], ...] of polynomials of degree ≤ s-1
        (exactly one when none of λ+n, λ+n+1, ..., λ+n+s-1 is a root of the
        indicial polynomial dop(z=0,n)).

        This method takes as input the truncation order n and the
        coefficients ::

            last = [[y[n-1,0], y[n-1,1], ...],
                    [y[n-2,0], y[n-2,1], ...],
                    ...,
                    [y[n-s,0], y[n-s,1], ...]],

        and returns a list [f[0], f[1], ...] as above.

        In order to avoid redundant computations, is possible to pass as
        additional input the series expansions around λ+n+j (0≤j≤s) of the
        coefficients of the recurrence operator dop(S⁻¹,ν) =
        sum[0≤i≤s](b[i](ν)·S⁻¹) associated to dop.

        The optional Ring parameter makes it possible to choose the coefficient
        domain. It is there for debugging purposes.

        .. WARNING::

            The bound holds for the normalized residual computed using the
            operator ``self.dop``, not the one given as input to ``__init__``.
            These operators differ by a power-of-x factor, which may change the
            normalized residual.

        EXAMPLES::

            sage: from ore_algebra import *
            sage: from ore_algebra.analytic.bounds import *
            sage: Dops, t, Dt = DifferentialOperators(QQ, 't')

        Compute the normalized residual associated to a truncation of the
        exponential series::

            sage: trunc = t._exp_series(5); trunc
            1/24*t^4 + 1/6*t^3 + 1/2*t^2 + t + 1
            sage: maj = DiffOpBound(Dt - 1)
            sage: nres = maj.normalized_residual(5, [[trunc[4]]]); nres
            [[-0.00833333333333333 +/- 5.77e-18]]

        Check that it has the expected properties::

            sage: dopT = (Dt - 1).to_T('Tt'); dopT
            Tt - t
            sage: dopT.map_coefficients(lambda pol: pol[0])(nres[0]*t^5)
            ([-0.0416666666666667 +/- 6.40e-17])*t^5
            sage: (Dt - 1).to_T('Tt')(trunc).change_ring(CBF)
            ([-0.0416666666666667 +/- 4.26e-17])*t^5

        Note that using Dt - 1 instead of θt - t makes a difference in the
        result, since it amounts to a division by t::

            sage: (Dt - 1)(trunc).change_ring(CBF)
            ([-0.0416666666666667 +/- 4.26e-17])*t^4

        TESTS::

            sage: maj = DiffOpBound(Dt^2 + 1)
            sage: trunc = t._sin_series(5) + t._cos_series(5)
            sage: maj._check_normalized_residual(5, [trunc], ZZ.zero(), QQ)
            0

            sage: Pol.<n> = CBF[]
            sage: Jets.<eta> = CBF[]
            sage: bwrec = [n*(n-1), Pol(0), Pol(1)]
            sage: bwrec_nplus = [[Jets(pol(5+i)) for pol in bwrec]
            ....:                for i in [0,1]]
            sage: last = [[trunc[4]], [trunc[3]]]
            sage: res1 = maj.normalized_residual(5, last, bwrec_nplus)
            sage: res2 = maj.normalized_residual(5, last)
            sage: len(res1) == len(res2) == 1
            True
            sage: res1[0] - res2[0]
            ([+/- ...e-18])*t + [+/- ...e-18]

        This operator annihilates t^(1/3)*[1/(1-t)+log(t)^2*exp(t)]+exp(t)::

            sage: dop = ((81*(-1+t))*t^4*(3*t^6-19*t^5+61*t^4-85*t^3+106*t^2
            ....: -22*t+28)*Dt^5-27*t^3*(36*t^8-315*t^7+1346*t^6-3250*t^5
            ....: +4990*t^4-5545*t^3+2788*t^2-1690*t+560)*Dt^4+27*t^2*(54*t^9
            ....: -555*t^8+2678*t^7-7656*t^6+13370*t^5-17723*t^4+13070*t^3
            ....: -6254*t^2+4740*t-644)*Dt^3-3*t*(324*t^10-3915*t^9+20871*t^8
            ....: -67614*t^7+130952*t^6-190111*t^5+180307*t^4-71632*t^3
            ....: +73414*t^2-26368*t-868)*Dt^2+(243*t^11-3645*t^10+21276*t^9
            ....: -77346*t^8+163611*t^7-249067*t^6+297146*t^5-83366*t^4
            ....: +109352*t^3-97772*t^2-4648*t+896)*Dt+162*t^10-1107*t^9
            ....: +5292*t^8-12486*t^7+17908*t^6-37889*t^5-6034*t^4-1970*t^3
            ....: +36056*t^2+2044*t-896)

        We check that the residuals corresponding to various truncated
        solutions (both without and with logs, with lefmost=1/3 and leftmost=0)
        are correctly computed::

            sage: n = 20
            sage: zero = t.parent().zero()

            sage: maj = DiffOpBound(dop, leftmost=0, special_shifts=[(0, 1)])
            sage: trunc = [t._exp_series(n), zero, zero]
            sage: maj._check_normalized_residual(n, trunc, 0, QQ)
            0

            sage: maj = DiffOpBound(dop, leftmost=1/3, special_shifts=[(0, 1)])
            sage: trunc = [(1-t).inverse_series_trunc(n), zero, zero]
            sage: maj._check_normalized_residual(n, trunc, 1/3, QQ)
            0
            sage: trunc = [(1-t).inverse_series_trunc(n), zero, 2*t._exp_series(n)]
            sage: maj._check_normalized_residual(n, trunc, 1/3, QQ)
            0
        """
        deg = self.dop.degree()
        logs = max(len(logpol) for logpol in last) if last else 1
        if Ring is None:
            use_sum_of_products, Ring = _use_sum_of_products(last, bwrec_nplus)
        else:
            use_sum_of_products = False
        if bwrec_nplus is None:
            bwrec = self.bwrec()
            # Suboptimal: For a given i, we are only going to need the
            # b[i](λ+n+i+j+ε) for j < s - i.
            bwrec_nplus = [bwrec.eval_series(Ring, n+i, logs)
                           for i in xrange(deg)]
        # Check that we have been given/computed enough shifts of the
        # recurrence, and that the orders are consistent. We only have
        # len(bwrec_nplus[0]) - 1 == ordrec >= deg, not ordrec == deg,
        # because bwrec might be of the form ...+(..)*S^(-s)+0*S^(-s-1)+...
        assert (bwrec_nplus == [] and deg == 0
                or len(bwrec_nplus) >= len(bwrec_nplus[0]) - 1 >= deg)

        # res(z) = z^(λ + n)·sum[k,d]( res[k][d]·z^d·log^k(z)/k!)
        #   f(z) = z^(λ + n)·sum[k,d](nres[k][d]·z^d·log^k(z)/k!)
        res = [[None]*deg for _ in xrange(logs)]
        nres = [[None]*deg for _ in xrange(logs)]
        # Since our indicial polynomial is monic,
        # b₀(n) = bwrec_nplus[0][0][0] = lc(dop)(0)·ind(n) = cst·ind(n)
        cst = self.dop.leading_coefficient()[0]
        #assert deg == 0 or IC(cst*self.ind(n) - bwrec_nplus[0][0][0]).contains_zero()

        # For each d, compute the coefficients of z^(λ+n+d)·log(z)^k/k! in the
        # normalized residual. This is done by solving a triangular system with
        # (cst ×) the coefficients of the residual corresponding to the same d
        # on the rhs. The coefficients of the residual are computed on the fly.
        for d in xrange(deg):
            lc = bwrec_nplus[d][0][0]
            assert not (lc.parent() is IC and lc.contains_zero())
            inv = ~lc
            for k in reversed(range(logs)):
                # Coefficient of z^(λ+n+d)·log(z)^k/k! in dop(ỹ)
                if use_sum_of_products:
                    res[k][d] = Ring._sum_of_products(
                            (bwrec_nplus[d][d+i+1][j], last[i][k+j])
                            for i in xrange(deg - d)
                            for j in xrange(logs - k))
                else:
                    res[k][d] = sum(
                            Ring(bwrec_nplus[d][d+i+1][j])*Ring(last[i][k+j])
                            for i in xrange(deg - d)
                            for j in xrange(logs - k))
                # Deduce the corresponding coefficient of nres
                # XXX For simplicity, we limit ourselves to the “generic” case
                # where none of the n+d is a root of the indicial polynomial.
                cor = sum(bwrec_nplus[d][0][u]*nres[k+u][d]
                          for u in xrange(1, logs-k))
                nres[k][d] = inv*(cst*res[k][d] - cor)
        Poly = self.__CPoly if Ring is IC else self.Poly.change_ring(Ring)
        return [Poly(coeff) for coeff in nres]

    def _check_normalized_residual(self, n, trunc, expo, Ring):
        r"""
        Test the output of normalized_residual().

        This is done by comparing

            monic(dop(z=0,θ))(f(z))      and       dop(ỹ(z)),

        where f(z) is the output of normalized_residual() and ỹ(z) is a
        solution of dop truncated at order O(z^n).

        The parameter trunc must be a list of polynomials such that

            ỹ(z) = z^expo·sum[k](trunc[k](z)·log(z)^k/k!).

        Ideally, Ring should be IR or IC in most cases; unfortunately, this
        often doesn't work due to various weaknesses of Sage.
        """
        ordrec = self.dop.degree()
        last = list(reversed(zip(*(pol.padded_list(n)[n-ordrec:n]
                                   for pol in trunc))))
        coeff = self.normalized_residual(n, last, Ring=Ring)
        from sage.all import log, SR
        z = SR.var(self.Poly.variable_name())
        nres = z**(self.leftmost + n)*sum(pol*log(z)**k/ZZ(k).factorial()
                                          for k, pol in enumerate(coeff))
        trunc_full = z**expo*sum(pol*log(z)**k/ZZ(k).factorial()
                                 for k, pol in enumerate(trunc))
        lc = self.dop.leading_coefficient()
        dop0 = self.dop.map_coefficients(lambda pol: pol[0]/lc[0])
        Poly = self.Poly.change_ring(Ring)
        out = (dop0(nres)/z**self.leftmost).expand()
        ref = (self.dop(trunc_full)/z**self.leftmost).expand()
        return (out-ref).expand()

    def rhs(self, n1, normalized_residuals, maj=None):
        r"""
        Compute the right-hand side of a majorant equation valid for each of
        the given normalized residuals.

        INPUT:

        A list of normalized residuals q (as computed by normalized_residual()
        i.e., in particular, with an implicit z^n factor) corresponding to
        solutions y of self.dop truncated to a same order n1. Optionally, a
        HyperexpMajorant maj = self(n0) for some n0 ≤ n1.

        OUTPUT:

        A polynomial (q#)(z) such that, with (q^)(z) = z^n1·(q#)(z), ::

            z·ŷ'(z) - ŷ(z) = (q^)(z)·v[n0](z)·den(z)                     (*)

        is a majorant equation of self.dop(ỹ) = Q₀(θ)·q(z) (where Q₀ = monic
        indicial polynomial) for all q ∈ normalized_residuals. More precisely,
        if y(z) is a solution of dop(y) = 0 associated to one of the q's, if
        ŷ(z) is a solution of (*), and if ::

            |y[λ+n,k]| ≤ ŷ[n]   for   n ≥ n1,   0 ≤ k < mult(n, Q₀),     (**)

        then `|y[λ+n,k]| ≤ ŷ[n]` for *all* n ≥ n1, k ≥ 0. If maj is omitted, the
        bound will hold for any choice of n0 ≤ n1 in (*), but may be coarser
        than that corresponding to a particular n0.

        The typical application is with n0 = n1 larger than the n's
        corresponding to roots λ+n of Q₀ where the y have nonzero initial
        values. In this case, one can take ::

            ŷ(z) = v[n0](z)·∫(w⁻¹·(q^)(w)·dw, w=0..z)

        and the conditions (**) trivially hold true. (In general, one would
        need to adjust the integration constant so that they do.)

        Note: Some of the above actually makes sense for n1 < n0 as well,
        provided that (**) also hold for n1 ≤ n < n0 and k ≥ 0 and that q^ be
        suitably modified.
        """
        # Let res(z) denote a normalized residual. In general, for any
        # polynomial (res^)(z) s.t. (res^)[n] ≥ |λ+n|*|res[n,k]| for all n, k,
        # the series v[n0](z)*∫(w⁻¹*(res^)(w)/h[n0](w)) where
        # h[n0](z) = v[n0](z)*den(z) is a majorant for the tail of the
        # solution. To make the integral easy to compute, we choose
        # (res^) = (q^)(z)*h[n0](z), i.e., as a polynomial multiple of h.
        nres_bound = bound_polynomials([pol for nres in normalized_residuals
                                            for pol in nres])
        Pols = nres_bound.parent()
        aux = Pols([(n1 + j)*c for j, c in enumerate(nres_bound)])
        if maj is None:
            # As h[n0](z) has nonnegative coefficients and h[n0](0) = 1, it is
            # always enough to take (q^)[n] ≥ |λ+n|*max[k](|res[n,k]|), that
            # is, (q#)(z) = aux(z).
            return aux
        else:
            # Tighter choice: compute a truncated series expansion f(z) of
            # aux(z)/h(z) s.t. aux(z) = f(z)*h(z) + O(z^(1+deg(aux))). Then,
            # any f^ s.t. f^[n] ≥ max(0,f[n]) is a valid q^.
            ord = aux.degree() + 1
            inv = Pols(maj.inv_exp_part_series0(ord))
            f = aux._mul_trunc_(inv, ord)
            # assert all(c.imag().contains_zero() for c in f)
            return Pols([IR.zero().max(c) for c in f])

    def tail_majorant(self, n, normalized_residuals):
        r"""
        Bound the tails of order ``n`` of solutions of ``self.dop(y) == 0``.

        INPUT:

        A list of normalized residuals q (as computed by normalized_residual(),
        i.e., in particular, with an implicit z^n factor) corresponding to
        solutions y of self.dop truncated to a same order n.

        The truncation order n is required to be larger than all n' such that
        self.leftmost + n' is a root of the indicial polynomial of self.dop,
        and the solution of interest has nonzero initial values there.

        OUTPUT:

        A HyperexpMajorant representing a common majorant series for the
        tails y[n:](z) of the corresponding solutions.
        """
        maj = self(n)
        # XXX Better without maj? (speed/tightness trade-off)
        rhs = self.rhs(n, normalized_residuals, maj)
        logger.debug("n=%s, maj(n)=%s, rhs=%s", n, maj, rhs)
        # Shift by n to account for the implicit z^n, then by -1 because of the
        # formula ∫(w⁻¹·(q^)(w)·dw.
        pol = (rhs << (n - 1)).integral() # XXX potential perf issue with <<
        maj *= pol
        return maj

    def _test(self, ini=None, prec=100):
        r"""
        Check that the majorants produced by this DiffOpBound bound the tails
        of the solutions of the associated operator.

        This is a heuristic check for testing purposes, nothing rigorous!

        This method currently does not support regular singular points.

        EXAMPLES::

            sage: from ore_algebra import *
            sage: from ore_algebra.analytic.bounds import *
            sage: Dops, x, Dx = DifferentialOperators()
            sage: maj = DiffOpBound(Dx - 1)
            sage: maj._test()
            sage: maj._test([3], 200)
        """
        if (self._dop_D.leading_coefficient()[0].is_zero()
                or not self.leftmost.is_zero()):
            raise NotImplementedError
        ord = self.dop.order()
        if ini is None:
            from sage.rings.number_field.number_field import QuadraticField
            QQi = QuadraticField(-1)
            ini = [QQi.random_element() for _ in xrange(ord)]
        sol = self.dop.power_series_solutions(prec)
        Series = PowerSeriesRing(CBF, self.dop.base_ring().variable_name())
        ref = sum((ini[k]*sol[k] for k in xrange(ord)), Series(0)).polynomial()
        # XXX This won't work at regular singular points (even for power series
        # solutions), because tail_majorant(), by basing on rhs(), assumes that
        # we are past all nonzero initial conditions.
        for n in [ord, ord + 1, ord + 2, ord + 50]:
            logger.info("truncation order = %d", n)
            if n + 30 >= prec:
                warnings.warn("insufficient precision")
            last = [[ref[n-i]] for i in range(1, self.dop.degree() + 1)]
            resid = self.normalized_residual(n, last)
            maj = self.tail_majorant(n, [resid])
            tail = (ref >> n) << n
            maj_ser = maj.bound_series(0, n + 30)
            logger.info(["|{}| <= {}".format(tail[i], maj_ser[i])
                         for i in range(n + 30)])
            maj._test(tail)

    @cached_method
    def _random_ini(self):
        return local_solutions.random_ini(self._dop_D)

    def _test_point(self):
        rad = abs_min_nonzero_root(self._dop_D.leading_coefficient())
        pt = QQ(2) if rad == infinity else RIF(rad/2).simplest_rational()
        return pt

    def plot(self, ini=None, pt=None, eps=RBF(1e-50), tails=None,
             color="blue", title=True, intervals=True, **opts):
        r"""
        EXAMPLES::

            sage: from ore_algebra import *
            sage: from ore_algebra.analytic.bounds import DiffOpBound
            sage: from ore_algebra.analytic.local_solutions import LogSeriesInitialValues
            sage: Dops, x, Dx = DifferentialOperators()

            sage: DiffOpBound(Dx - 1).plot([CBF(1)], CBF(i)/2, RBF(1e-20))
            Graphics object consisting of 4 graphics primitives

            sage: DiffOpBound(x*Dx^3 + 2*Dx^2 + x*Dx).plot(eps=1e-8)
            Graphics object consisting of 4 graphics primitives

            sage: dop = x*Dx^2 + Dx + x
            sage: DiffOpBound(dop, 0, [(0,2)]).plot(eps=1e-8,
            ....:       ini=LogSeriesInitialValues(0, {0: (1, 0)}, dop))
            Graphics object consisting of 4 graphics primitives

            sage: dop = ((x^2 + 10*x + 50)*Dx^10 + (5/9*x^2 + 50/9*x + 155/9)*Dx^9
            ....: + (-10/3*x^2 - 100/3*x - 190/3)*Dx^8 + (30*x^2 + 300*x + 815)*Dx^7
            ....: + (145*x^2 + 1445*x + 3605)*Dx^6 + (5/2*x^2 + 25*x + 115/2)*Dx^5
            ....: + (20*x^2 + 395/2*x + 1975/4)*Dx^4 + (-5*x^2 - 50*x - 130)*Dx^3
            ....: + (5/4*x^2 + 25/2*x + 105/4)*Dx^2 + (-20*x^2 - 195*x - 480)*Dx
            ....: + 5*x - 10)
            sage: DiffOpBound(dop, 0, [], pol_part_len=4, # not tested
            ....:         bound_inverse="solve").plot(eps=1e-10)
            Graphics object consisting of 4 graphics primitives

        TESTS::

            sage: DiffOpBound(Dx - 1).plot()
            Graphics object consisting of 4 graphics primitives
        """
        import sage.plot.all as plot
        from . import naive_sum

        logger = logging.getLogger("ore_algebra.analytic.bounds.plot")

        if ini is None:
            ini = self._random_ini()
        if pt is None:
            pt = self._test_point()
        eps = RBF(eps)
        logger.info("operator: %s", str(self.dop)[:60])
        logger.info("point: %s", pt)
        logger.info("initial values: %s", ini)

        saved_max_effort = self.max_effort
        self.max_effort = 0
        recorder = accuracy.BoundRecorder(maj=self, eps=eps>>2)
        ref_sum = naive_sum.series_sum(self._dop_D, ini, pt, eps>>2, maj=self,
                                       stride=1, stop=recorder)
        recd = recorder.recd[:-1]
        assert all(ref_sum[0].overlaps(rec.psum[0].add_error(rec.b))
                   for rec in recd)
        self.max_effort = saved_max_effort
        # Note: this won't work well when the errors get close to the double
        # precision underflow threshold.
        err = [(rec.n, (rec.psum[0]-ref_sum[0]).abs()) for rec in recd]

        # avoid empty plots, matplotlib warnings, ...
        def pltfilter(it, eps=float(eps), large=float(1e200)):
            return [(x, float(y)) for (x, y) in it if eps < float(y) < large]
        myplot = plot.plot([])
        if intervals:
            myplot += plot.line( # reference value - upper
                    pltfilter((n, v.upper()) for (n, v) in err),
                    color="black", scale="semilogy")
        myplot += plot.line( # reference value - main
                pltfilter((n, v.lower()) for (n, v) in err),
                color="black", scale="semilogy")
        if intervals:
            myplot += plot.line( # bound - lower
                    pltfilter((rec.n, rec.b.lower()) for rec in recd),
                    color=color, scale="semilogy", **opts)
        myplot += plot.line( # bound - main
                pltfilter((rec.n, rec.b.upper()) for rec in recd),
                color=color, scale="semilogy", **opts)
        if tails is not None:
            nmax = recd[-1].n + 1
            for rec in recd: # bounds for n1 > n based on the residual at n
                if (rec.n - recd[0].n) % tails == 0:
                    r = CBF(pt).abs()
                    data = [(n1, rec.maj.bound(r, tail=n1).upper())
                            for n1 in range(rec.n, nmax)
                            if rec.maj is not None]
                    data = pltfilter(data)
                    myplot += plot.line(data, color=color, scale="semilogy")
        ymax = myplot.ymax()
        if title:
            if title is True:
                title = repr(self._dop_D)
                title = title if len(title) < 50 else title[:47]+"..."
                title += " @ x=" + repr(pt)
            myplot += plot.plot([], title=title)
        return myplot

    def plot_refinements(self, n=4, legend_fmt="{inv}, pplen={pplen}", **kwds):
        import sage.plot.all as plot
        p = plot.plot([])
        styles = [':', '-.', '--', '-']
        d = len(styles) - n
        if d > 0:
            styles = styles[d:]
        for i in range(n):
            lab = legend_fmt.format(
                    inv=self.bound_inverse,
                    pplen=self.pol_part_len())
            p += self.plot(intervals=False,
                           legend_label=lab,
                           linestyle=styles[i%len(styles)],
                           **kwds)
            self.refine()
        p.set_legend_options(handlelength=4, shadow=False)
        return p

class MultiDiffOpBound(object):
    r"""
    Ad hoc wrapper for passing several DiffOpBounds to StoppingCriterion.

    (Useful for handling several valuation groups at once.)
    """

    def __init__(self, majs):
        self.majs = majs

    def can_refine(self):
        return any(m.can_refine() for m in self.majs)

    def refine(self):
        for m in self.majs:
            m.refine()

    def effort(self):
        return min(m.effort() for m in self.majs)

# Perhaps better: work with a "true" Ore algebra K[θ][z]. Use Euclidean
# division to compute the truncation in DiffOpBound._update_num_bound.
# Extracting the Qj(θ) would then be easy, and I may no longer need the
# coefficients of θ "on the right".
def _dop_rcoeffs_of_T(dop, base_ring):
    r"""
    Compute the coefficients of dop as an operator in θ but with θ on the left.

    EXAMPLES::

        sage: from ore_algebra import OreAlgebra
        sage: from ore_algebra.analytic.bounds import _dop_rcoeffs_of_T
        sage: Pols.<x> = QQ[]; Dops.<Tx> = OreAlgebra(Pols)
        sage: dop = (1/250*x^4 + 21/50*x^3)*Tx - 6/125*x^4 + 6/25*x^3
        sage: coeff = _dop_rcoeffs_of_T(dop, QQ); coeff
        [-8/125*x^4 - 51/50*x^3, 1/250*x^4 + 21/50*x^3]
        sage: sum(Tx^i*c for i, c in enumerate(coeff)) == dop
        True

    TESTS::

        sage: _dop_rcoeffs_of_T(Dops.zero(), QQ)
        []
        sage: _dop_rcoeffs_of_T(Dops.one(), QQ)
        [1]
        sage: _dop_rcoeffs_of_T(Dops.gen(), QQ)
        [0, 1]
    """
    assert dop.parent().is_T()
    Pols = dop.base_ring().change_ring(base_ring)
    ordlen, deglen = dop.order() + 1, dop.degree() + 1
    binomial = [[0]*(ordlen) for _ in range(ordlen)]
    for n in range(ordlen):
        binomial[n][0] = 1
        for k in xrange(1, n + 1):
            binomial[n][k] = binomial[n-1][k-1] + binomial[n-1][k]
    res = [None]*(ordlen)
    for k in range(ordlen):
        pol = [base_ring.zero()]*(deglen)
        for j in xrange(deglen):
            pow = 1
            for i in xrange(ordlen - k):
                pol[j] += pow*binomial[k+i][i]*base_ring(dop[k+i][j])
                pow *= (-j)
        res[k] = Pols(pol)
    return res

@random_testing
def _test_diffop_bound(
        ords=xrange(1, 5),
        degs=xrange(5),
        pplens=[1, 2, 5],
        prec=100,
        verbose=False
    ):
    r"""
    Randomized testing of :func:`DiffOpBound`.

    EXAMPLES::

    Just an example of how to use this function; the real tests are run from
    the docstring of DiffOpBound. ::

        sage: from ore_algebra.analytic.bounds import _test_diffop_bound
        sage: _test_diffop_bound(ords=[2], degs=[2], pplens=[1], prec=100,
        ....:         seed=0, verbose=True)
        testing operator: 5/927*Dx^2 + ((-2/463*i - 1/463)*x + 1/463*i)*Dx - 95/396*i + 1/396
    """
    from sage.rings.number_field.number_field import QuadraticField

    QQi = QuadraticField(-1, 'i')
    Pols, x = PolynomialRing(QQi, 'x').objgen()
    Dops, Dx = ore_algebra.OreAlgebra(Pols, 'Dx').objgen()

    for ord in ords:
        for deg in degs:
            dop = Dops(0)
            while dop.leading_coefficient()(0).is_zero():
                dop = Dops([Pols.random_element(degree=(0, deg))
                                /ZZ.random_element(1,1000)
                            for _ in xrange(ord + 1)])
            if verbose:
                print("testing operator:", dop)
            for pplen in pplens:
                maj = DiffOpBound(dop, pol_part_len=pplen)
                maj._test(prec=prec)

def _switch_vars(pol):
    Ax = pol.base_ring()
    x = Ax.variable_name()
    y = pol.variable_name()
    Ay = PolynomialRing(Ax.base_ring(), y)
    Ayx = PolynomialRing(Ay, x)
    if pol.is_zero():
        return Ayx.zero()
    dy = pol.degree()
    dx = max(c.degree() for c in pol)
    return Ayx([Ay([pol[j][i] for j in xrange(dy+1)]) for i in xrange(dx+1)])

def _use_sum_of_products(last, bwrec_nplus):
    if not (last and last[0] and bwrec_nplus and bwrec_nplus[0] and
            bwrec_nplus[0][0]):
        return False, IC
    b0 = last[0][0]
    b1 = bwrec_nplus[0][0][0]
    if (isinstance(b0, RealBall) and isinstance(b1, RealBall)
            and hasattr(IR, '_sum_of_products')):
        return True, IR
    elif (isinstance(b0, ComplexBall) and isinstance(b1, ComplexBall)
            and hasattr(IC, '_sum_of_products')):
        return True, IC
    else:
        return False, IC

def _log2abs(x):
    upper = x.above_abs().log(2)
    below = x.below_abs()
    if below.contains_zero():
        lower = below.parent()(-infinity)
    else:
        lower = below.log(2)
    return lower.union(upper)<|MERGE_RESOLUTION|>--- conflicted
+++ resolved
@@ -601,7 +601,7 @@
         sage: growth_parameters(Dx^2 + 2*x*Dx) # erf(x)
         (1/2, [1.4...])
         sage: growth_parameters(Dx^2 + 8*x*Dx) # erf(2*x)
-        (1/2, [2.82...])
+        (1/2, [2.8...])
         sage: growth_parameters(Dx^2 - x) # Airy
         (2/3, [1.0...])
         sage: growth_parameters(x*Dx^2 + (1-x)*Dx) # Ei(1, -x)
@@ -1326,16 +1326,9 @@
 
         sage: dop = (x+1)*(x^2+1)*Dx^3-(x-1)*(x^2-3)*Dx^2-2*(x^2+2*x-1)*Dx
         sage: DiffOpBound(dop, pol_part_len=3)
-<<<<<<< HEAD
-        1.000.../((-x + [0.9965...])^3)*exp(int(POL+1.000...*NUM/(-x + [0.9965...])^3)) where
-        POL=~6.00000*z^0 + ~3.00000*z^1 + ~5.00000*z^2,
-        NUM=~7.00000*z^3 + ~2.00000*z^4 + ~5.00000*z^5
-        <BLANKLINE>
-=======
         1.000.../((-x + [0.99...])^3)*exp(int(POL+1.000...*NUM/(-x + [0.99...])^3)) where
         POL=~6.000...*z^0 + ~3.000...*z^1 + ~5.000...*z^2,
         NUM=~7.000...*z^3 + ~2.000...*z^4 + ~5.000...*z^5
->>>>>>> b7b8dbbe
 
     Refining::
 
