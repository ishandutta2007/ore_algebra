--- conflicted
+++ resolved
@@ -64,10 +64,6 @@
 
     sage: seqini = [1, 2, -1/8]
     sage: deq = (z-2)^2 * Dz^2 + z*(z-2) * Dz + 1
-<<<<<<< HEAD
-    sage: #deq.local_basis_expansions(2)
-    sage: b = contribution_all_singularity(seqini, deq, total_order = 4)
-=======
     sage: b = contribution_all_singularity(seqini, deq, total_order = 3)
 
 Testing for Complex exponents example ::
@@ -76,7 +72,6 @@
     sage: list_ele = rec.to_list(seqini, 500)
     sage: all(eval_bound(b[1], j).contains_exact(list_ele[j]) for j in range(b[0], 499))
     True
->>>>>>> 51725c86
 """
 
 import logging
@@ -509,13 +504,8 @@
     - halfside : half of side length of covering squares
     - prec_bit : integer, approximated desired bit precision
     """
-<<<<<<< HEAD
+    prec = 2**(- prec_bit - 13) #To be optimized
     logger.info("Bounding on large circle...")
-=======
-    prec = 2**(- prec_bit - 13) #To be optimized
-    import time
-    print("Bounding on large circle: ")
->>>>>>> 51725c86
     begin_time = time.time()
 
     sings = list_dom_sing.copy()
@@ -641,12 +631,8 @@
         num_bas = num_bas + 1
         order = max(0, ceil(total_order - (val_rho.real() - min_val_rho)))
 
-<<<<<<< HEAD
         num_bas = num_bas + 1
-        logger.info("Computing basis %d", num_bas)
-=======
-        print("Computing basis %d to order %d \n" % (num_bas, order))
->>>>>>> 51725c86
+        logger.info("Computing basis %d to order %d", num_bas, order)
         cycle_begin_time = time.time()
 
         # Local expansion of f at z=rho, in terms of variables Z and L
@@ -873,15 +859,9 @@
                     for ex in list_dom_sing
                     if not (ex - ds) == 0)
                 for ds in list_dom_sing)
-<<<<<<< HEAD
-        if min_n <= ceil(2*abs(list_dom_sing[-1])/min_dist):
-            raise ValueError("Please increase min_n to at least "
-                +str(ceil(2*abs(list_dom_sing[-1])/min_dist)))
-=======
         N1 = ceil(2*abs(list_dom_sing[-1])/min_dist)
     else:
         N1 = 0
->>>>>>> 51725c86
 
     #Automatically choose halfside
     if halfside is None:
