--- conflicted
+++ resolved
@@ -279,20 +279,12 @@
         def lcm(u, v):  # exponent vector of lcm(lt(u),lt(v))
             return u.exp().emax(v.exp())
 
-<<<<<<< HEAD
-        def makepair(u, v): # first entry is lcm(lt(u),lt(v))
-=======
         def makepair(u, v):  # first entry is lcm(lt(u),lt(v))
->>>>>>> 5e84942e
             ht = maketerm(lcm(u, v))
             s = max(ht.tdeg() - u.lm().tdeg() + u.sugar, ht.tdeg() - v.lm().tdeg() + v.sugar)
             return (ht, u, v, s)
 
-<<<<<<< HEAD
-        def update(G, B, h): # inspired by alg UPDATE in BWK p 230, but without using the first criterion
-=======
         def update(G, B, h):  # inspired by alg UPDATE in BWK p 230, but without using the first criterion
->>>>>>> 5e84942e
             if h.is_zero():
                 info(2, "new polynomial is zero")
                 return G, B
@@ -529,11 +521,7 @@
         elif n == 0:
             return self
         elif n == 1:
-<<<<<<< HEAD
-            pass ## todo: special code for D-finite times hyper.
-=======
             pass  # todo: special code for D-finite times hyper.
->>>>>>> 5e84942e
 
         A = self.ring()
         gen_matrices = {}
@@ -703,18 +691,11 @@
             raise NotImplementedError
 
         # domains for inner functions
-<<<<<<< HEAD
-        for x in K.gens(): kwargs.setdefault(str(x), x)          ## add missing arguments
-        R = reduce(canonical_coercion, kwargs.values())[0].parent() ## eg QQ(u,v)(t)
-        R = R.fraction_field()
-        R0 = R if is_FractionField(R) else R.base_ring()         ## eg QQ(u,v)
-=======
         for x in K.gens():
             kwargs.setdefault(str(x), x)          # add missing arguments
         R = reduce(canonical_coercion, kwargs.values())[0].parent()  # eg QQ(u,v)(t)
         R = R.fraction_field()
         R0 = R if is_FractionField(R) else R.base_ring()         # eg QQ(u,v)
->>>>>>> 5e84942e
         from .ore_algebra import OreAlgebra
         B = OreAlgebra(R0, *['D' + str(x) for x in R0.gens()])   # eg QQ(u,v)[Du,Du]
 
@@ -947,13 +928,8 @@
                 Q = self.vector_to_operator(sol[0][0])
             return P, Q
 
-<<<<<<< HEAD
-        B = [algebra.one()] ## terms under the stairs
-        rhs = [Ufy(terms[B[0]])] ## vectors corresponding to monomials in B, but in T-coordinates
-=======
         B = [algebra.one()]  # terms under the stairs
         rhs = [Ufy(terms[B[0]])]  # vectors corresponding to monomials in B, but in T-coordinates
->>>>>>> 5e84942e
 
         info(1, "next monomial: 1")
         info(2, lazy_string(lambda: datetime.today().ctime() + ": calling solver..."))
@@ -973,12 +949,8 @@
                     if delta[d] is not None:
                         v += terms[tau].apply_map(delta[d])
                     terms[tau*d] = v
-<<<<<<< HEAD
-                    B.append(tau*d); rhs.append(Ufy(terms[tau*d]))
-=======
                     B.append(tau*d)
                     rhs.append(Ufy(terms[tau*d]))
->>>>>>> 5e84942e
 
                     # solve
                     info(2, lazy_string(lambda: datetime.today().ctime() + ": calling solver..."))
@@ -1124,12 +1096,8 @@
         if infolevel >= i:
             print(msg)
 
-<<<<<<< HEAD
-    basis = []; terms = {}
-=======
     basis = []
     terms = {}
->>>>>>> 5e84942e
     sigma = dict( (d, algebra.sigma(d)) for d in algebra.gens() )
     delta = dict( (d, algebra.delta(d)) for d in algebra.gens() )
 
@@ -1154,13 +1122,9 @@
                 v += terms[tau].apply_map(delta[d])
             terms[tau*d] = v
 
-<<<<<<< HEAD
-            B.append(tau*d); Mold = M; M = M.augment(terms[tau*d])
-=======
             B.append(tau*d)
             Mold = M
             M = M.augment(terms[tau*d])
->>>>>>> 5e84942e
             ker = solver(M, infolevel=infolevel-3)
             if len(ker) > 0:
                 info(2, "relation found.")
@@ -1331,8 +1295,4 @@
 
 
 smallest_lt_first = cmp_to_key(
-<<<<<<< HEAD
-        lambda u,v: 1 if (u.lm()+v.lm()).lm() == u.lm() else -1)
-=======
-    lambda u, v: 1 if (u.lm() + v.lm()).lm() == u.lm() else -1)
->>>>>>> 5e84942e
+    lambda u, v: 1 if (u.lm() + v.lm()).lm() == u.lm() else -1)